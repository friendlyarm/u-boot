if ARCH_SUNXI

config IDENT_STRING
	default " Allwinner Technology"

# FIXME: Should not redefine these Kconfig symbols
config PRE_CONSOLE_BUFFER
	default y

config SPL_GPIO_SUPPORT
	default y

config SPL_LIBCOMMON_SUPPORT
	default y

config SPL_LIBDISK_SUPPORT
	default y

config SPL_LIBGENERIC_SUPPORT
	default y

config SPL_MMC_SUPPORT
	depends on SPL && GENERIC_MMC
	default y

config SPL_POWER_SUPPORT
	default y

config SPL_SERIAL_SUPPORT
	default y

config SUNXI_HIGH_SRAM
	bool
	default n
	---help---
	Older Allwinner SoCs have their mask boot ROM mapped just below 4GB,
	with the first SRAM region being located at address 0.
	Some newer SoCs map the boot ROM at address 0 instead and move the
	SRAM to 64KB, just behind the mask ROM.
	Chips using the latter setup are supposed to select this option to
	adjust the addresses accordingly.

# Note only one of these may be selected at a time! But hidden choices are
# not supported by Kconfig
config SUNXI_GEN_SUN4I
	bool
	---help---
	Select this for sunxi SoCs which have resets and clocks set up
	as the original A10 (mach-sun4i).

config SUNXI_GEN_SUN6I
	bool
	---help---
	Select this for sunxi SoCs which have sun6i like periphery, like
	separate ahb reset control registers, custom pmic bus, new style
	watchdog, etc.


config MACH_SUNXI_H3_H5
	bool
<<<<<<< HEAD
=======
	select SUNXI_DE2
>>>>>>> 64c4ffa9
	select SUNXI_GEN_SUN6I
	select SUPPORT_SPL

choice
	prompt "Sunxi SoC Variant"
	optional

config MACH_SUN4I
	bool "sun4i (Allwinner A10)"
	select CPU_V7
	select ARM_CORTEX_CPU_IS_UP
	select SUNXI_GEN_SUN4I
	select SUPPORT_SPL

config MACH_SUN5I
	bool "sun5i (Allwinner A13)"
	select CPU_V7
	select ARM_CORTEX_CPU_IS_UP
	select SUNXI_GEN_SUN4I
	select SUPPORT_SPL

config MACH_SUN6I
	bool "sun6i (Allwinner A31)"
	select CPU_V7
	select CPU_V7_HAS_NONSEC
	select CPU_V7_HAS_VIRT
	select ARCH_SUPPORT_PSCI
	select SUNXI_GEN_SUN6I
	select SUPPORT_SPL
	select ARMV7_BOOT_SEC_DEFAULT if OLD_SUNXI_KERNEL_COMPAT

config MACH_SUN7I
	bool "sun7i (Allwinner A20)"
	select CPU_V7
	select CPU_V7_HAS_NONSEC
	select CPU_V7_HAS_VIRT
	select ARCH_SUPPORT_PSCI
	select SUNXI_GEN_SUN4I
	select SUPPORT_SPL
	select ARMV7_BOOT_SEC_DEFAULT if OLD_SUNXI_KERNEL_COMPAT

config MACH_SUN8I_A23
	bool "sun8i (Allwinner A23)"
	select CPU_V7
	select CPU_V7_HAS_NONSEC
	select CPU_V7_HAS_VIRT
	select ARCH_SUPPORT_PSCI
	select SUNXI_GEN_SUN6I
	select SUPPORT_SPL
	select ARMV7_BOOT_SEC_DEFAULT if OLD_SUNXI_KERNEL_COMPAT

config MACH_SUN8I_A33
	bool "sun8i (Allwinner A33)"
	select CPU_V7
	select CPU_V7_HAS_NONSEC
	select CPU_V7_HAS_VIRT
	select ARCH_SUPPORT_PSCI
	select SUNXI_GEN_SUN6I
	select SUPPORT_SPL
	select ARMV7_BOOT_SEC_DEFAULT if OLD_SUNXI_KERNEL_COMPAT

config MACH_SUN8I_A83T
	bool "sun8i (Allwinner A83T)"
	select CPU_V7
	select SUNXI_GEN_SUN6I
	select SUPPORT_SPL

config MACH_SUN8I_H3
	bool "sun8i (Allwinner H3)"
	select CPU_V7
	select CPU_V7_HAS_NONSEC
	select CPU_V7_HAS_VIRT
	select ARCH_SUPPORT_PSCI
	select MACH_SUNXI_H3_H5
<<<<<<< HEAD
=======
	select ARMV7_BOOT_SEC_DEFAULT if OLD_SUNXI_KERNEL_COMPAT

config MACH_SUN8I_R40
	bool "sun8i (Allwinner R40)"
	select CPU_V7
	select CPU_V7_HAS_NONSEC
	select CPU_V7_HAS_VIRT
	select ARCH_SUPPORT_PSCI
	select SUNXI_GEN_SUN6I
	select SUPPORT_SPL

config MACH_SUN8I_V3S
	bool "sun8i (Allwinner V3s)"
	select CPU_V7
	select CPU_V7_HAS_NONSEC
	select CPU_V7_HAS_VIRT
	select ARCH_SUPPORT_PSCI
	select SUNXI_GEN_SUN6I
>>>>>>> 64c4ffa9
	select ARMV7_BOOT_SEC_DEFAULT if OLD_SUNXI_KERNEL_COMPAT

config MACH_SUN9I
	bool "sun9i (Allwinner A80)"
	select CPU_V7
	select SUNXI_HIGH_SRAM
	select SUNXI_GEN_SUN6I
	select SUPPORT_SPL

config MACH_SUN50I
	bool "sun50i (Allwinner A64)"
	select ARM64
	select SUNXI_DE2
	select SUNXI_GEN_SUN6I
	select SUNXI_HIGH_SRAM
	select SUPPORT_SPL

config MACH_SUN50I_H5
	bool "sun50i (Allwinner H5)"
	select ARM64
	select MACH_SUNXI_H3_H5
	select SUNXI_HIGH_SRAM

endchoice

config MACH_SUN8I_H5_NANOPI
    bool "sun50i (Allwinner H5 Nanopi)"
    default n

# The sun8i SoCs share a lot, this helps to avoid a lot of "if A23 || A33"
config MACH_SUN8I_H3_NANOPI
	bool "sun8i (Allwinner H3 Nanopi)"
	default n

config MACH_SUN8I
	bool
<<<<<<< HEAD
	default y if MACH_SUN8I_A23 || MACH_SUN8I_A33 || MACH_SUNXI_H3_H5 || MACH_SUN8I_A83T
=======
	default y if MACH_SUN8I_A23
	default y if MACH_SUN8I_A33
	default y if MACH_SUN8I_A83T
	default y if MACH_SUNXI_H3_H5
	default y if MACH_SUN8I_R40
	default y if MACH_SUN8I_V3S
>>>>>>> 64c4ffa9

config RESERVE_ALLWINNER_BOOT0_HEADER
	bool "reserve space for Allwinner boot0 header"
	select ENABLE_ARM_SOC_BOOT0_HOOK
	---help---
	Prepend a 1536 byte (empty) header to the U-Boot image file, to be
	filled with magic values post build. The Allwinner provided boot0
	blob relies on this information to load and execute U-Boot.
	Only needed on 64-bit Allwinner boards so far when using boot0.

config ARM_BOOT_HOOK_RMR
	bool
	depends on ARM64
	default y
	select ENABLE_ARM_SOC_BOOT0_HOOK
	---help---
	Insert some ARM32 code at the very beginning of the U-Boot binary
	which uses an RMR register write to bring the core into AArch64 mode.
	The very first instruction acts as a switch, since it's carefully
	chosen to be a NOP in one mode and a branch in the other, so the
	code would only be executed if not already in AArch64.
	This allows both the SPL and the U-Boot proper to be entered in
	either mode and switch to AArch64 if needed.

config DRAM_TYPE
	int "sunxi dram type"
	depends on MACH_SUN8I_A83T
	default 3
	---help---
	Set the dram type, 3: DDR3, 7: LPDDR3

config DRAM_CLK
	int "sunxi dram clock speed"
	default 792 if MACH_SUN9I
	default 648 if MACH_SUN8I_R40
	default 312 if MACH_SUN6I || MACH_SUN8I
	default 360 if MACH_SUN4I || MACH_SUN5I || MACH_SUN7I
	default 672 if MACH_SUN50I
	---help---
	Set the dram clock speed, valid range 240 - 480 (prior to sun9i),
	must be a multiple of 24. For the sun9i (A80), the tested values
	(for DDR3-1600) are 312 to 792.

if MACH_SUN5I || MACH_SUN7I
config DRAM_MBUS_CLK
	int "sunxi mbus clock speed"
	default 300
	---help---
	Set the mbus clock speed. The maximum on sun5i hardware is 300MHz.

endif

config DRAM_ZQ
	int "sunxi dram zq value"
	default 123 if MACH_SUN4I || MACH_SUN5I || MACH_SUN6I || MACH_SUN8I
	default 127 if MACH_SUN7I
	default 3881979 if MACH_SUN8I_R40
	default 4145117 if MACH_SUN9I
	default 3881915 if MACH_SUN50I
	---help---
	Set the dram zq value.

config DRAM_ODT_EN
	bool "sunxi dram odt enable"
	default n if !MACH_SUN8I_A23
	default y if MACH_SUN8I_A23
	default y if MACH_SUN8I_R40
	default y if MACH_SUN50I
	---help---
	Select this to enable dram odt (on die termination).

if MACH_SUN4I || MACH_SUN5I || MACH_SUN7I
config DRAM_EMR1
	int "sunxi dram emr1 value"
	default 0 if MACH_SUN4I
	default 4 if MACH_SUN5I || MACH_SUN7I
	---help---
	Set the dram controller emr1 value.

config DRAM_TPR3
	hex "sunxi dram tpr3 value"
	default 0
	---help---
	Set the dram controller tpr3 parameter. This parameter configures
	the delay on the command lane and also phase shifts, which are
	applied for sampling incoming read data. The default value 0
	means that no phase/delay adjustments are necessary. Properly
	configuring this parameter increases reliability at high DRAM
	clock speeds.

config DRAM_DQS_GATING_DELAY
	hex "sunxi dram dqs_gating_delay value"
	default 0
	---help---
	Set the dram controller dqs_gating_delay parmeter. Each byte
	encodes the DQS gating delay for each byte lane. The delay
	granularity is 1/4 cycle. For example, the value 0x05060606
	means that the delay is 5 quarter-cycles for one lane (1.25
	cycles) and 6 quarter-cycles (1.5 cycles) for 3 other lanes.
	The default value 0 means autodetection. The results of hardware
	autodetection are not very reliable and depend on the chip
	temperature (sometimes producing different results on cold start
	and warm reboot). But the accuracy of hardware autodetection
	is usually good enough, unless running at really high DRAM
	clocks speeds (up to 600MHz). If unsure, keep as 0.

choice
	prompt "sunxi dram timings"
	default DRAM_TIMINGS_VENDOR_MAGIC
	---help---
	Select the timings of the DDR3 chips.

config DRAM_TIMINGS_VENDOR_MAGIC
	bool "Magic vendor timings from Android"
	---help---
	The same DRAM timings as in the Allwinner boot0 bootloader.

config DRAM_TIMINGS_DDR3_1066F_1333H
	bool "JEDEC DDR3-1333H with down binning to DDR3-1066F"
	---help---
	Use the timings of the standard JEDEC DDR3-1066F speed bin for
	DRAM_CLK <= 533MHz and the timings of the DDR3-1333H speed bin
	for DRAM_CLK > 533MHz. This covers the majority of DDR3 chips
	used in Allwinner A10/A13/A20 devices. In the case of DDR3-1333
	or DDR3-1600 chips, be sure to check the DRAM datasheet to confirm
	that down binning to DDR3-1066F is supported (because DDR3-1066F
	uses a bit faster timings than DDR3-1333H).

config DRAM_TIMINGS_DDR3_800E_1066G_1333J
	bool "JEDEC DDR3-800E / DDR3-1066G / DDR3-1333J"
	---help---
	Use the timings of the slowest possible JEDEC speed bin for the
	selected DRAM_CLK. Depending on the DRAM_CLK value, it may be
	DDR3-800E, DDR3-1066G or DDR3-1333J.

endchoice

endif

if MACH_SUN8I_A23
config DRAM_ODT_CORRECTION
	int "sunxi dram odt correction value"
	default 0
	---help---
	Set the dram odt correction value (range -255 - 255). In allwinner
	fex files, this option is found in bits 8-15 of the u32 odt_en variable
	in the [dram] section. When bit 31 of the odt_en variable is set
	then the correction is negative. Usually the value for this is 0.
endif

config SYS_CLK_FREQ
	default 1008000000 if MACH_SUN4I
	default 1008000000 if MACH_SUN5I
	default 1008000000 if MACH_SUN6I
	default 912000000 if MACH_SUN7I
	default 1008000000 if MACH_SUN8I
	default 1008000000 if MACH_SUN9I
	default 816000000 if MACH_SUN50I

config SYS_CONFIG_NAME
	default "sun4i" if MACH_SUN4I
	default "sun5i" if MACH_SUN5I
	default "sun6i" if MACH_SUN6I
	default "sun7i" if MACH_SUN7I
	default "sun8i" if MACH_SUN8I
	default "sun9i" if MACH_SUN9I
	default "sun50i" if MACH_SUN50I

config SYS_BOARD
	default "sunxi"

config SYS_SOC
	default "sunxi"

config UART0_PORT_F
	bool "UART0 on MicroSD breakout board"
	default n
	---help---
	Repurpose the SD card slot for getting access to the UART0 serial
	console. Primarily useful only for low level u-boot debugging on
	tablets, where normal UART0 is difficult to access and requires
	device disassembly and/or soldering. As the SD card can't be used
	at the same time, the system can be only booted in the FEL mode.
	Only enable this if you really know what you are doing.

config OLD_SUNXI_KERNEL_COMPAT
	bool "Enable workarounds for booting old kernels"
	default n
	---help---
	Set this to enable various workarounds for old kernels, this results in
	sub-optimal settings for newer kernels, only enable if needed.

config MACPWR
	string "MAC power pin"
	default ""
	help
	  Set the pin used to power the MAC. This takes a string in the format
	  understood by sunxi_name_to_gpio, e.g. PH1 for pin 1 of port H.

config MMC0_CD_PIN
	string "Card detect pin for mmc0"
	default "PF6" if MACH_SUN8I_A83T || MACH_SUNXI_H3_H5 || MACH_SUN50I
	default ""
	---help---
	Set the card detect pin for mmc0, leave empty to not use cd. This
	takes a string in the format understood by sunxi_name_to_gpio, e.g.
	PH1 for pin 1 of port H.

config MMC1_CD_PIN
	string "Card detect pin for mmc1"
	default ""
	---help---
	See MMC0_CD_PIN help text.

config MMC2_CD_PIN
	string "Card detect pin for mmc2"
	default ""
	---help---
	See MMC0_CD_PIN help text.

config MMC3_CD_PIN
	string "Card detect pin for mmc3"
	default ""
	---help---
	See MMC0_CD_PIN help text.

config MMC1_PINS
	string "Pins for mmc1"
	default ""
	---help---
	Set the pins used for mmc1, when applicable. This takes a string in the
	format understood by sunxi_name_to_gpio_bank, e.g. PH for port H.

config MMC2_PINS
	string "Pins for mmc2"
	default ""
	---help---
	See MMC1_PINS help text.

config MMC3_PINS
	string "Pins for mmc3"
	default ""
	---help---
	See MMC1_PINS help text.

config MMC_SUNXI_SLOT_EXTRA
	int "mmc extra slot number"
	default -1
	---help---
	sunxi builds always enable mmc0, some boards also have a second sdcard
	slot or emmc on mmc1 - mmc3. Setting this to 1, 2 or 3 will enable
	support for this.

config INITIAL_USB_SCAN_DELAY
	int "delay initial usb scan by x ms to allow builtin devices to init"
	default 0
	---help---
	Some boards have on board usb devices which need longer than the
	USB spec's 1 second to connect from board powerup. Set this config
	option to a non 0 value to add an extra delay before the first usb
	bus scan.

config USB0_VBUS_PIN
	string "Vbus enable pin for usb0 (otg)"
	default ""
	---help---
	Set the Vbus enable pin for usb0 (otg). This takes a string in the
	format understood by sunxi_name_to_gpio, e.g. PH1 for pin 1 of port H.

config USB0_VBUS_DET
	string "Vbus detect pin for usb0 (otg)"
	default ""
	---help---
	Set the Vbus detect pin for usb0 (otg). This takes a string in the
	format understood by sunxi_name_to_gpio, e.g. PH1 for pin 1 of port H.

config USB0_ID_DET
	string "ID detect pin for usb0 (otg)"
	default ""
	---help---
	Set the ID detect pin for usb0 (otg). This takes a string in the
	format understood by sunxi_name_to_gpio, e.g. PH1 for pin 1 of port H.

config USB1_VBUS_PIN
	string "Vbus enable pin for usb1 (ehci0)"
	default "PH6" if MACH_SUN4I || MACH_SUN7I
	default "PH27" if MACH_SUN6I
	---help---
	Set the Vbus enable pin for usb1 (ehci0, usb0 is the otg). This takes
	a string in the format understood by sunxi_name_to_gpio, e.g.
	PH1 for pin 1 of port H.

config USB2_VBUS_PIN
	string "Vbus enable pin for usb2 (ehci1)"
	default "PH3" if MACH_SUN4I || MACH_SUN7I
	default "PH24" if MACH_SUN6I
	---help---
	See USB1_VBUS_PIN help text.

config USB3_VBUS_PIN
	string "Vbus enable pin for usb3 (ehci2)"
	default ""
	---help---
	See USB1_VBUS_PIN help text.

config I2C0_ENABLE
	bool "Enable I2C/TWI controller 0"
	default y if MACH_SUN4I || MACH_SUN5I || MACH_SUN7I || MACH_SUN8I_R40
	default n if MACH_SUN6I || MACH_SUN8I
	select CMD_I2C
	---help---
	This allows enabling I2C/TWI controller 0 by muxing its pins, enabling
	its clock and setting up the bus. This is especially useful on devices
	with slaves connected to the bus or with pins exposed through e.g. an
	expansion port/header.

config I2C1_ENABLE
	bool "Enable I2C/TWI controller 1"
	default n
	select CMD_I2C
	---help---
	See I2C0_ENABLE help text.

config I2C2_ENABLE
	bool "Enable I2C/TWI controller 2"
	default n
	select CMD_I2C
	---help---
	See I2C0_ENABLE help text.

if MACH_SUN6I || MACH_SUN7I
config I2C3_ENABLE
	bool "Enable I2C/TWI controller 3"
	default n
	select CMD_I2C
	---help---
	See I2C0_ENABLE help text.
endif

if SUNXI_GEN_SUN6I
config R_I2C_ENABLE
	bool "Enable the PRCM I2C/TWI controller"
	# This is used for the pmic on H3
	default y if SY8106A_POWER
	select CMD_I2C
	---help---
	Set this to y to enable the I2C controller which is part of the PRCM.
endif

if MACH_SUN7I
config I2C4_ENABLE
	bool "Enable I2C/TWI controller 4"
	default n
	select CMD_I2C
	---help---
	See I2C0_ENABLE help text.
endif

config AXP_GPIO
	bool "Enable support for gpio-s on axp PMICs"
	default n
	---help---
	Say Y here to enable support for the gpio pins of the axp PMIC ICs.

config VIDEO
	bool "Enable graphical uboot console on HDMI, LCD or VGA"
<<<<<<< HEAD
	depends on !MACH_SUN8I_A83T && !MACH_SUNXI_H3_H5 && !MACH_SUN9I && !MACH_SUN50I
=======
	depends on !MACH_SUN8I_A83T
	depends on !MACH_SUNXI_H3_H5
	depends on !MACH_SUN8I_R40
	depends on !MACH_SUN8I_V3S
	depends on !MACH_SUN9I
	depends on !MACH_SUN50I
>>>>>>> 64c4ffa9
	default y
	---help---
	Say Y here to add support for using a cfb console on the HDMI, LCD
	or VGA output found on most sunxi devices. See doc/README.video for
	info on how to select the video output and mode.

config VIDEO_HDMI
	bool "HDMI output support"
	depends on VIDEO && !MACH_SUN8I
	default y
	---help---
	Say Y here to add support for outputting video over HDMI.

config VIDEO_VGA
	bool "VGA output support"
	depends on VIDEO && (MACH_SUN4I || MACH_SUN7I)
	default n
	---help---
	Say Y here to add support for outputting video over VGA.

config VIDEO_VGA_VIA_LCD
	bool "VGA via LCD controller support"
	depends on VIDEO && (MACH_SUN5I || MACH_SUN6I || MACH_SUN8I)
	default n
	---help---
	Say Y here to add support for external DACs connected to the parallel
	LCD interface driving a VGA connector, such as found on the
	Olimex A13 boards.

config VIDEO_VGA_VIA_LCD_FORCE_SYNC_ACTIVE_HIGH
	bool "Force sync active high for VGA via LCD controller support"
	depends on VIDEO_VGA_VIA_LCD
	default n
	---help---
	Say Y here if you've a board which uses opendrain drivers for the vga
	hsync and vsync signals. Opendrain drivers cannot generate steep enough
	positive edges for a stable video output, so on boards with opendrain
	drivers the sync signals must always be active high.

config VIDEO_VGA_EXTERNAL_DAC_EN
	string "LCD panel power enable pin"
	depends on VIDEO_VGA_VIA_LCD
	default ""
	---help---
	Set the enable pin for the external VGA DAC. This takes a string in the
	format understood by sunxi_name_to_gpio, e.g. PH1 for pin 1 of port H.

config VIDEO_COMPOSITE
	bool "Composite video output support"
	depends on VIDEO && (MACH_SUN4I || MACH_SUN5I || MACH_SUN7I)
	default n
	---help---
	Say Y here to add support for outputting composite video.

config VIDEO_LCD_MODE
	string "LCD panel timing details"
	depends on VIDEO
	default ""
	---help---
	LCD panel timing details string, leave empty if there is no LCD panel.
	This is in drivers/video/videomodes.c: video_get_params() format, e.g.
	x:800,y:480,depth:18,pclk_khz:33000,le:16,ri:209,up:22,lo:22,hs:30,vs:1,sync:0,vmode:0
	Also see: http://linux-sunxi.org/LCD

config VIDEO_LCD_DCLK_PHASE
	int "LCD panel display clock phase"
	depends on VIDEO
	default 1
	---help---
	Select LCD panel display clock phase shift, range 0-3.

config VIDEO_LCD_POWER
	string "LCD panel power enable pin"
	depends on VIDEO
	default ""
	---help---
	Set the power enable pin for the LCD panel. This takes a string in the
	format understood by sunxi_name_to_gpio, e.g. PH1 for pin 1 of port H.

config VIDEO_LCD_RESET
	string "LCD panel reset pin"
	depends on VIDEO
	default ""
	---help---
	Set the reset pin for the LCD panel. This takes a string in the format
	understood by sunxi_name_to_gpio, e.g. PH1 for pin 1 of port H.

config VIDEO_LCD_BL_EN
	string "LCD panel backlight enable pin"
	depends on VIDEO
	default ""
	---help---
	Set the backlight enable pin for the LCD panel. This takes a string in the
	the format understood by sunxi_name_to_gpio, e.g. PH1 for pin 1 of
	port H.

config VIDEO_LCD_BL_PWM
	string "LCD panel backlight pwm pin"
	depends on VIDEO
	default ""
	---help---
	Set the backlight pwm pin for the LCD panel. This takes a string in the
	format understood by sunxi_name_to_gpio, e.g. PH1 for pin 1 of port H.

config VIDEO_LCD_BL_PWM_ACTIVE_LOW
	bool "LCD panel backlight pwm is inverted"
	depends on VIDEO
	default y
	---help---
	Set this if the backlight pwm output is active low.

config VIDEO_LCD_PANEL_I2C
	bool "LCD panel needs to be configured via i2c"
	depends on VIDEO
	default n
	select CMD_I2C
	---help---
	Say y here if the LCD panel needs to be configured via i2c. This
	will add a bitbang i2c controller using gpios to talk to the LCD.

config VIDEO_LCD_PANEL_I2C_SDA
	string "LCD panel i2c interface SDA pin"
	depends on VIDEO_LCD_PANEL_I2C
	default "PG12"
	---help---
	Set the SDA pin for the LCD i2c interface. This takes a string in the
	format understood by sunxi_name_to_gpio, e.g. PH1 for pin 1 of port H.

config VIDEO_LCD_PANEL_I2C_SCL
	string "LCD panel i2c interface SCL pin"
	depends on VIDEO_LCD_PANEL_I2C
	default "PG10"
	---help---
	Set the SCL pin for the LCD i2c interface. This takes a string in the
	format understood by sunxi_name_to_gpio, e.g. PH1 for pin 1 of port H.


# Note only one of these may be selected at a time! But hidden choices are
# not supported by Kconfig
config VIDEO_LCD_IF_PARALLEL
	bool

config VIDEO_LCD_IF_LVDS
	bool

config SUNXI_DE2
	bool
	default n


choice
	prompt "LCD panel support"
	depends on VIDEO
	---help---
	Select which type of LCD panel to support.

config VIDEO_LCD_PANEL_PARALLEL
	bool "Generic parallel interface LCD panel"
	select VIDEO_LCD_IF_PARALLEL

config VIDEO_LCD_PANEL_LVDS
	bool "Generic lvds interface LCD panel"
	select VIDEO_LCD_IF_LVDS

config VIDEO_LCD_PANEL_MIPI_4_LANE_513_MBPS_VIA_SSD2828
	bool "MIPI 4-lane, 513Mbps LCD panel via SSD2828 bridge chip"
	select VIDEO_LCD_SSD2828
	select VIDEO_LCD_IF_PARALLEL
	---help---
	7.85" 768x1024 LCD panels, such as LG LP079X01 or AUO B079XAN01.0

config VIDEO_LCD_PANEL_EDP_4_LANE_1620M_VIA_ANX9804
	bool "eDP 4-lane, 1.62G LCD panel via ANX9804 bridge chip"
	select VIDEO_LCD_ANX9804
	select VIDEO_LCD_IF_PARALLEL
	select VIDEO_LCD_PANEL_I2C
	---help---
	Select this for eDP LCD panels with 4 lanes running at 1.62G,
	connected via an ANX9804 bridge chip.

config VIDEO_LCD_PANEL_HITACHI_TX18D42VM
	bool "Hitachi tx18d42vm LCD panel"
	select VIDEO_LCD_HITACHI_TX18D42VM
	select VIDEO_LCD_IF_LVDS
	---help---
	7.85" 1024x768 Hitachi tx18d42vm LCD panel support

config VIDEO_LCD_TL059WV5C0
	bool "tl059wv5c0 LCD panel"
	select VIDEO_LCD_PANEL_I2C
	select VIDEO_LCD_IF_PARALLEL
	---help---
	6" 480x800 tl059wv5c0 panel support, as used on the Utoo P66 and
	Aigo M60/M608/M606 tablets.

endchoice

config SATAPWR
	string "SATA power pin"
	default ""
	help
	  Set the pins used to power the SATA. This takes a string in the
	  format understood by sunxi_name_to_gpio, e.g. PH1 for pin 1 of
	  port H.

config GMAC_TX_DELAY
	int "GMAC Transmit Clock Delay Chain"
	default 0
	---help---
	Set the GMAC Transmit Clock Delay Chain value.

config SPL_STACK_R_ADDR
	default 0x4fe00000 if MACH_SUN4I
	default 0x4fe00000 if MACH_SUN5I
	default 0x4fe00000 if MACH_SUN6I
	default 0x4fe00000 if MACH_SUN7I
	default 0x4fe00000 if MACH_SUN8I
	default 0x2fe00000 if MACH_SUN9I
	default 0x4fe00000 if MACH_SUN50I

endif<|MERGE_RESOLUTION|>--- conflicted
+++ resolved
@@ -58,10 +58,7 @@
 
 config MACH_SUNXI_H3_H5
 	bool
-<<<<<<< HEAD
-=======
 	select SUNXI_DE2
->>>>>>> 64c4ffa9
 	select SUNXI_GEN_SUN6I
 	select SUPPORT_SPL
 
@@ -136,8 +133,6 @@
 	select CPU_V7_HAS_VIRT
 	select ARCH_SUPPORT_PSCI
 	select MACH_SUNXI_H3_H5
-<<<<<<< HEAD
-=======
 	select ARMV7_BOOT_SEC_DEFAULT if OLD_SUNXI_KERNEL_COMPAT
 
 config MACH_SUN8I_R40
@@ -156,7 +151,6 @@
 	select CPU_V7_HAS_VIRT
 	select ARCH_SUPPORT_PSCI
 	select SUNXI_GEN_SUN6I
->>>>>>> 64c4ffa9
 	select ARMV7_BOOT_SEC_DEFAULT if OLD_SUNXI_KERNEL_COMPAT
 
 config MACH_SUN9I
@@ -193,16 +187,12 @@
 
 config MACH_SUN8I
 	bool
-<<<<<<< HEAD
-	default y if MACH_SUN8I_A23 || MACH_SUN8I_A33 || MACH_SUNXI_H3_H5 || MACH_SUN8I_A83T
-=======
 	default y if MACH_SUN8I_A23
 	default y if MACH_SUN8I_A33
 	default y if MACH_SUN8I_A83T
 	default y if MACH_SUNXI_H3_H5
 	default y if MACH_SUN8I_R40
 	default y if MACH_SUN8I_V3S
->>>>>>> 64c4ffa9
 
 config RESERVE_ALLWINNER_BOOT0_HEADER
 	bool "reserve space for Allwinner boot0 header"
@@ -569,16 +559,12 @@
 
 config VIDEO
 	bool "Enable graphical uboot console on HDMI, LCD or VGA"
-<<<<<<< HEAD
-	depends on !MACH_SUN8I_A83T && !MACH_SUNXI_H3_H5 && !MACH_SUN9I && !MACH_SUN50I
-=======
 	depends on !MACH_SUN8I_A83T
 	depends on !MACH_SUNXI_H3_H5
 	depends on !MACH_SUN8I_R40
 	depends on !MACH_SUN8I_V3S
 	depends on !MACH_SUN9I
 	depends on !MACH_SUN50I
->>>>>>> 64c4ffa9
 	default y
 	---help---
 	Say Y here to add support for using a cfb console on the HDMI, LCD
