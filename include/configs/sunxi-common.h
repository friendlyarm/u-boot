--- conflicted
+++ resolved
@@ -32,16 +32,6 @@
 # define CONFIG_MACH_TYPE_COMPAT_REV	1
 #endif
 
-<<<<<<< HEAD
-/*
- * High Level Configuration Options
- */
-#if defined(CONFIG_SPL_BUILD) && !defined(CONFIG_ARM64)
-#define CONFIG_SYS_THUMB_BUILD	/* Thumbs mode to save space in SPL */
-#endif
-
-=======
->>>>>>> 16fa2eb9
 #ifdef CONFIG_ARM64
 #define CONFIG_BUILD_TARGET "u-boot.itb"
 #endif
