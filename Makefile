#
# SPDX-License-Identifier:	GPL-2.0+
#

VERSION = 2017
PATCHLEVEL = 11
SUBLEVEL =
EXTRAVERSION =
NAME =

# *DOCUMENTATION*
# To see a list of typical targets execute "make help"
# More info can be located in ./README
# Comments in this file are targeted only to the developer, do not
# expect to learn how to build the kernel reading this file.

# o Do not use make's built-in rules and variables
#   (this increases performance and avoids hard-to-debug behaviour);
# o Look for make include files relative to root of kernel src
MAKEFLAGS += -rR --include-dir=$(CURDIR)

# Avoid funny character set dependencies
unexport LC_ALL
LC_COLLATE=C
LC_NUMERIC=C
export LC_COLLATE LC_NUMERIC

# Avoid interference with shell env settings
unexport GREP_OPTIONS

# We are using a recursive build, so we need to do a little thinking
# to get the ordering right.
#
# Most importantly: sub-Makefiles should only ever modify files in
# their own directory. If in some directory we have a dependency on
# a file in another dir (which doesn't happen often, but it's often
# unavoidable when linking the built-in.o targets which finally
# turn into vmlinux), we will call a sub make in that other dir, and
# after that we are sure that everything which is in that other dir
# is now up to date.
#
# The only cases where we need to modify files which have global
# effects are thus separated out and done before the recursive
# descending is started. They are now explicitly listed as the
# prepare rule.

# Beautify output
# ---------------------------------------------------------------------------
#
# Normally, we echo the whole command before executing it. By making
# that echo $($(quiet)$(cmd)), we now have the possibility to set
# $(quiet) to choose other forms of output instead, e.g.
#
#         quiet_cmd_cc_o_c = Compiling $(RELDIR)/$@
#         cmd_cc_o_c       = $(CC) $(c_flags) -c -o $@ $<
#
# If $(quiet) is empty, the whole command will be printed.
# If it is set to "quiet_", only the short version will be printed.
# If it is set to "silent_", nothing will be printed at all, since
# the variable $(silent_cmd_cc_o_c) doesn't exist.
#
# A simple variant is to prefix commands with $(Q) - that's useful
# for commands that shall be hidden in non-verbose mode.
#
#	$(Q)ln $@ :<
#
# If KBUILD_VERBOSE equals 0 then the above command will be hidden.
# If KBUILD_VERBOSE equals 1 then the above command is displayed.
#
# To put more focus on warnings, be less verbose as default
# Use 'make V=1' to see the full commands

ifeq ("$(origin V)", "command line")
  KBUILD_VERBOSE = $(V)
endif
ifndef KBUILD_VERBOSE
  KBUILD_VERBOSE = 0
endif

ifeq ($(KBUILD_VERBOSE),1)
  quiet =
  Q =
else
  quiet=quiet_
  Q = @
endif

# If the user is running make -s (silent mode), suppress echoing of
# commands

ifneq ($(filter 4.%,$(MAKE_VERSION)),)	# make-4
ifneq ($(filter %s ,$(firstword x$(MAKEFLAGS))),)
  quiet=silent_
endif
else					# make-3.8x
ifneq ($(filter s% -s%,$(MAKEFLAGS)),)
  quiet=silent_
endif
endif

export quiet Q KBUILD_VERBOSE

# kbuild supports saving output files in a separate directory.
# To locate output files in a separate directory two syntaxes are supported.
# In both cases the working directory must be the root of the kernel src.
# 1) O=
# Use "make O=dir/to/store/output/files/"
#
# 2) Set KBUILD_OUTPUT
# Set the environment variable KBUILD_OUTPUT to point to the directory
# where the output files shall be placed.
# export KBUILD_OUTPUT=dir/to/store/output/files/
# make
#
# The O= assignment takes precedence over the KBUILD_OUTPUT environment
# variable.

# KBUILD_SRC is set on invocation of make in OBJ directory
# KBUILD_SRC is not intended to be used by the regular user (for now)
ifeq ($(KBUILD_SRC),)

# OK, Make called in directory where kernel src resides
# Do we want to locate output files in a separate directory?
ifeq ("$(origin O)", "command line")
  KBUILD_OUTPUT := $(O)
endif

# That's our default target when none is given on the command line
PHONY := _all
_all:

# Cancel implicit rules on top Makefile
$(CURDIR)/Makefile Makefile: ;

ifneq ($(KBUILD_OUTPUT),)
# Invoke a second make in the output directory, passing relevant variables
# check that the output directory actually exists
saved-output := $(KBUILD_OUTPUT)
KBUILD_OUTPUT := $(shell mkdir -p $(KBUILD_OUTPUT) && cd $(KBUILD_OUTPUT) \
								&& /bin/pwd)
$(if $(KBUILD_OUTPUT),, \
     $(error failed to create output directory "$(saved-output)"))

PHONY += $(MAKECMDGOALS) sub-make

$(filter-out _all sub-make $(CURDIR)/Makefile, $(MAKECMDGOALS)) _all: sub-make
	@:

sub-make: FORCE
	$(Q)$(MAKE) -C $(KBUILD_OUTPUT) KBUILD_SRC=$(CURDIR) \
	-f $(CURDIR)/Makefile $(filter-out _all sub-make,$(MAKECMDGOALS))

# Leave processing to above invocation of make
skip-makefile := 1
endif # ifneq ($(KBUILD_OUTPUT),)
endif # ifeq ($(KBUILD_SRC),)

# We process the rest of the Makefile if this is the final invocation of make
ifeq ($(skip-makefile),)

# Do not print "Entering directory ...",
# but we want to display it when entering to the output directory
# so that IDEs/editors are able to understand relative filenames.
MAKEFLAGS += --no-print-directory

# Call a source code checker (by default, "sparse") as part of the
# C compilation.
#
# Use 'make C=1' to enable checking of only re-compiled files.
# Use 'make C=2' to enable checking of *all* source files, regardless
# of whether they are re-compiled or not.
#
# See the file "Documentation/sparse.txt" for more details, including
# where to get the "sparse" utility.

ifeq ("$(origin C)", "command line")
  KBUILD_CHECKSRC = $(C)
endif
ifndef KBUILD_CHECKSRC
  KBUILD_CHECKSRC = 0
endif

# Use make M=dir to specify directory of external module to build
# Old syntax make ... SUBDIRS=$PWD is still supported
# Setting the environment variable KBUILD_EXTMOD take precedence
ifdef SUBDIRS
  KBUILD_EXTMOD ?= $(SUBDIRS)
endif

ifeq ("$(origin M)", "command line")
  KBUILD_EXTMOD := $(M)
endif

# If building an external module we do not care about the all: rule
# but instead _all depend on modules
PHONY += all
ifeq ($(KBUILD_EXTMOD),)
_all: all
else
_all: modules
endif

ifeq ($(KBUILD_SRC),)
        # building in the source tree
        srctree := .
else
        ifeq ($(KBUILD_SRC)/,$(dir $(CURDIR)))
                # building in a subdirectory of the source tree
                srctree := ..
        else
                srctree := $(KBUILD_SRC)
        endif
endif
objtree		:= .
src		:= $(srctree)
obj		:= $(objtree)

VPATH		:= $(srctree)$(if $(KBUILD_EXTMOD),:$(KBUILD_EXTMOD))

export srctree objtree VPATH

# Make sure CDPATH settings don't interfere
unexport CDPATH

#########################################################################

HOSTARCH := $(shell uname -m | \
	sed -e s/i.86/x86/ \
	    -e s/sun4u/sparc64/ \
	    -e s/arm.*/arm/ \
	    -e s/sa110/arm/ \
	    -e s/ppc64/powerpc/ \
	    -e s/ppc/powerpc/ \
	    -e s/macppc/powerpc/\
	    -e s/sh.*/sh/)

HOSTOS := $(shell uname -s | tr '[:upper:]' '[:lower:]' | \
	    sed -e 's/\(cygwin\).*/cygwin/')

export	HOSTARCH HOSTOS

#########################################################################

# set default to nothing for native builds
ifeq ($(HOSTARCH),$(ARCH))
CROSS_COMPILE ?=
endif

KCONFIG_CONFIG	?= .config
export KCONFIG_CONFIG

# SHELL used by kbuild
CONFIG_SHELL := $(shell if [ -x "$$BASH" ]; then echo $$BASH; \
	  else if [ -x /bin/bash ]; then echo /bin/bash; \
	  else echo sh; fi ; fi)

HOSTCC       = cc
HOSTCXX      = c++
HOSTCFLAGS   = -Wall -Wstrict-prototypes -O2 -fomit-frame-pointer \
		$(if $(CONFIG_TOOLS_DEBUG),-g)
HOSTCXXFLAGS = -O2

ifeq ($(HOSTOS),cygwin)
HOSTCFLAGS	+= -ansi
endif

# Mac OS X / Darwin's C preprocessor is Apple specific.  It
# generates numerous errors and warnings.  We want to bypass it
# and use GNU C's cpp.	To do this we pass the -traditional-cpp
# option to the compiler.  Note that the -traditional-cpp flag
# DOES NOT have the same semantics as GNU C's flag, all it does
# is invoke the GNU preprocessor in stock ANSI/ISO C fashion.
#
# Apple's linker is similar, thanks to the new 2 stage linking
# multiple symbol definitions are treated as errors, hence the
# -multiply_defined suppress option to turn off this error.
#
ifeq ($(HOSTOS),darwin)
# get major and minor product version (e.g. '10' and '6' for Snow Leopard)
DARWIN_MAJOR_VERSION	= $(shell sw_vers -productVersion | cut -f 1 -d '.')
DARWIN_MINOR_VERSION	= $(shell sw_vers -productVersion | cut -f 2 -d '.')

os_x_before	= $(shell if [ $(DARWIN_MAJOR_VERSION) -le $(1) -a \
	$(DARWIN_MINOR_VERSION) -le $(2) ] ; then echo "$(3)"; else echo "$(4)"; fi ;)

# Snow Leopards build environment has no longer restrictions as described above
HOSTCC       = $(call os_x_before, 10, 5, "cc", "gcc")
HOSTCFLAGS  += $(call os_x_before, 10, 4, "-traditional-cpp")
HOSTLDFLAGS += $(call os_x_before, 10, 5, "-multiply_defined suppress")

# since Lion (10.7) ASLR is on by default, but we use linker generated lists
# in some host tools which is a problem then ... so disable ASLR for these
# tools
HOSTLDFLAGS += $(call os_x_before, 10, 7, "", "-Xlinker -no_pie")
endif

# Decide whether to build built-in, modular, or both.
# Normally, just do built-in.

KBUILD_MODULES :=
KBUILD_BUILTIN := 1

# If we have only "make modules", don't compile built-in objects.
# When we're building modules with modversions, we need to consider
# the built-in objects during the descend as well, in order to
# make sure the checksums are up to date before we record them.

ifeq ($(MAKECMDGOALS),modules)
  KBUILD_BUILTIN := $(if $(CONFIG_MODVERSIONS),1)
endif

# If we have "make <whatever> modules", compile modules
# in addition to whatever we do anyway.
# Just "make" or "make all" shall build modules as well

# U-Boot does not need modules
#ifneq ($(filter all _all modules,$(MAKECMDGOALS)),)
#  KBUILD_MODULES := 1
#endif

#ifeq ($(MAKECMDGOALS),)
#  KBUILD_MODULES := 1
#endif

export KBUILD_MODULES KBUILD_BUILTIN
export KBUILD_CHECKSRC KBUILD_SRC KBUILD_EXTMOD

# We need some generic definitions (do not try to remake the file).
scripts/Kbuild.include: ;
include scripts/Kbuild.include

# Make variables (CC, etc...)

AS		= $(CROSS_COMPILE)as
# Always use GNU ld
ifneq ($(shell $(CROSS_COMPILE)ld.bfd -v 2> /dev/null),)
LD		= $(CROSS_COMPILE)ld.bfd
else
LD		= $(CROSS_COMPILE)ld
endif
CC		= $(CROSS_COMPILE)gcc
CPP		= $(CC) -E
AR		= $(CROSS_COMPILE)ar
NM		= $(CROSS_COMPILE)nm
LDR		= $(CROSS_COMPILE)ldr
STRIP		= $(CROSS_COMPILE)strip
OBJCOPY		= $(CROSS_COMPILE)objcopy
OBJDUMP		= $(CROSS_COMPILE)objdump
AWK		= awk
PERL		= perl
PYTHON		?= python
DTC		?= $(objtree)/scripts/dtc/dtc
CHECK		= sparse

CHECKFLAGS     := -D__linux__ -Dlinux -D__STDC__ -Dunix -D__unix__ \
		  -Wbitwise -Wno-return-void -D__CHECK_ENDIAN__ $(CF)

KBUILD_CPPFLAGS := -D__KERNEL__ -D__UBOOT__

KBUILD_CFLAGS   := -Wall -Wstrict-prototypes \
		   -Wno-format-security \
		   -fno-builtin -ffreestanding
KBUILD_CFLAGS	+= -fshort-wchar
KBUILD_AFLAGS   := -D__ASSEMBLY__

# Read UBOOTRELEASE from include/config/uboot.release (if it exists)
UBOOTRELEASE = $(shell cat include/config/uboot.release 2> /dev/null)
UBOOTVERSION = $(VERSION)$(if $(PATCHLEVEL),.$(PATCHLEVEL)$(if $(SUBLEVEL),.$(SUBLEVEL)))$(EXTRAVERSION)

export VERSION PATCHLEVEL SUBLEVEL UBOOTRELEASE UBOOTVERSION
export ARCH CPU BOARD VENDOR SOC CPUDIR BOARDDIR
export CONFIG_SHELL HOSTCC HOSTCFLAGS HOSTLDFLAGS CROSS_COMPILE AS LD CC
export CPP AR NM LDR STRIP OBJCOPY OBJDUMP
export MAKE AWK PERL PYTHON
export HOSTCXX HOSTCXXFLAGS CHECK CHECKFLAGS DTC DTC_FLAGS

export KBUILD_CPPFLAGS NOSTDINC_FLAGS UBOOTINCLUDE OBJCOPYFLAGS LDFLAGS
export KBUILD_CFLAGS KBUILD_AFLAGS

# When compiling out-of-tree modules, put MODVERDIR in the module
# tree rather than in the kernel tree. The kernel tree might
# even be read-only.
export MODVERDIR := $(if $(KBUILD_EXTMOD),$(firstword $(KBUILD_EXTMOD))/).tmp_versions

# Files to ignore in find ... statements

export RCS_FIND_IGNORE := \( -name SCCS -o -name BitKeeper -o -name .svn -o    \
			  -name CVS -o -name .pc -o -name .hg -o -name .git \) \
			  -prune -o
export RCS_TAR_IGNORE := --exclude SCCS --exclude BitKeeper --exclude .svn \
			 --exclude CVS --exclude .pc --exclude .hg --exclude .git

# ===========================================================================
# Rules shared between *config targets and build targets

# Basic helpers built in scripts/
PHONY += scripts_basic
scripts_basic:
	$(Q)$(MAKE) $(build)=scripts/basic
	$(Q)rm -f .tmp_quiet_recordmcount

# To avoid any implicit rule to kick in, define an empty command.
scripts/basic/%: scripts_basic ;

PHONY += outputmakefile
# outputmakefile generates a Makefile in the output directory, if using a
# separate output directory. This allows convenient use of make in the
# output directory.
outputmakefile:
ifneq ($(KBUILD_SRC),)
	$(Q)ln -fsn $(srctree) source
	$(Q)$(CONFIG_SHELL) $(srctree)/scripts/mkmakefile \
	    $(srctree) $(objtree) $(VERSION) $(PATCHLEVEL)
endif

# To make sure we do not include .config for any of the *config targets
# catch them early, and hand them over to scripts/kconfig/Makefile
# It is allowed to specify more targets when calling make, including
# mixing *config targets and build targets.
# For example 'make oldconfig all'.
# Detect when mixed targets is specified, and make a second invocation
# of make so .config is not included in this case either (for *config).

version_h := include/generated/version_autogenerated.h
timestamp_h := include/generated/timestamp_autogenerated.h

no-dot-config-targets := clean clobber mrproper distclean \
			 help %docs check% coccicheck \
			 ubootversion backup tests

config-targets := 0
mixed-targets  := 0
dot-config     := 1

ifneq ($(filter $(no-dot-config-targets), $(MAKECMDGOALS)),)
	ifeq ($(filter-out $(no-dot-config-targets), $(MAKECMDGOALS)),)
		dot-config := 0
	endif
endif

ifeq ($(KBUILD_EXTMOD),)
        ifneq ($(filter config %config,$(MAKECMDGOALS)),)
                config-targets := 1
                ifneq ($(words $(MAKECMDGOALS)),1)
                        mixed-targets := 1
                endif
        endif
endif

ifeq ($(mixed-targets),1)
# ===========================================================================
# We're called with mixed targets (*config and build targets).
# Handle them one by one.

PHONY += $(MAKECMDGOALS) __build_one_by_one

$(filter-out __build_one_by_one, $(MAKECMDGOALS)): __build_one_by_one
	@:

__build_one_by_one:
	$(Q)set -e; \
	for i in $(MAKECMDGOALS); do \
		$(MAKE) -f $(srctree)/Makefile $$i; \
	done

else
ifeq ($(config-targets),1)
# ===========================================================================
# *config targets only - make sure prerequisites are updated, and descend
# in scripts/kconfig to make the *config target

KBUILD_DEFCONFIG := sandbox_defconfig
export KBUILD_DEFCONFIG KBUILD_KCONFIG

config: scripts_basic outputmakefile FORCE
	$(Q)$(MAKE) $(build)=scripts/kconfig $@

%config: scripts_basic outputmakefile FORCE
	$(Q)$(MAKE) $(build)=scripts/kconfig $@

else
# ===========================================================================
# Build targets only - this includes vmlinux, arch specific targets, clean
# targets and others. In general all targets except *config targets.

# Additional helpers built in scripts/
# Carefully list dependencies so we do not try to build scripts twice
# in parallel
PHONY += scripts
scripts: scripts_basic include/config/auto.conf
	$(Q)$(MAKE) $(build)=$(@)

ifeq ($(dot-config),1)
# Read in config
-include include/config/auto.conf

# Read in dependencies to all Kconfig* files, make sure to run
# oldconfig if changes are detected.
-include include/config/auto.conf.cmd

# To avoid any implicit rule to kick in, define an empty command
$(KCONFIG_CONFIG) include/config/auto.conf.cmd: ;

# If .config is newer than include/config/auto.conf, someone tinkered
# with it and forgot to run make oldconfig.
# if auto.conf.cmd is missing then we are probably in a cleaned tree so
# we execute the config step to be sure to catch updated Kconfig files
include/config/%.conf: $(KCONFIG_CONFIG) include/config/auto.conf.cmd
	$(Q)$(MAKE) -f $(srctree)/Makefile silentoldconfig
	@# If the following part fails, include/config/auto.conf should be
	@# deleted so "make silentoldconfig" will be re-run on the next build.
	$(Q)$(MAKE) -f $(srctree)/scripts/Makefile.autoconf || \
		{ rm -f include/config/auto.conf; false; }
	@# include/config.h has been updated after "make silentoldconfig".
	@# We need to touch include/config/auto.conf so it gets newer
	@# than include/config.h.
	@# Otherwise, 'make silentoldconfig' would be invoked twice.
	$(Q)touch include/config/auto.conf

u-boot.cfg spl/u-boot.cfg tpl/u-boot.cfg: include/config.h FORCE
	$(Q)$(MAKE) -f $(srctree)/scripts/Makefile.autoconf $(@)

-include include/autoconf.mk
-include include/autoconf.mk.dep

# We want to include arch/$(ARCH)/config.mk only when include/config/auto.conf
# is up-to-date. When we switch to a different board configuration, old CONFIG
# macros are still remaining in include/config/auto.conf. Without the following
# gimmick, wrong config.mk would be included leading nasty warnings/errors.
ifneq ($(wildcard $(KCONFIG_CONFIG)),)
ifneq ($(wildcard include/config/auto.conf),)
autoconf_is_old := $(shell find . -path ./$(KCONFIG_CONFIG) -newer \
						include/config/auto.conf)
ifeq ($(autoconf_is_old),)
include config.mk
include arch/$(ARCH)/Makefile
endif
endif
endif

# These are set by the arch-specific config.mk. Make sure they are exported
# so they can be used when building an EFI application.
export EFI_LDS		# Filename of EFI link script in arch/$(ARCH)/lib
export EFI_CRT0		# Filename of EFI CRT0 in arch/$(ARCH)/lib
export EFI_RELOC	# Filename of EFU relocation code in arch/$(ARCH)/lib
export CFLAGS_EFI	# Compiler flags to add when building EFI app
export CFLAGS_NON_EFI	# Compiler flags to remove when building EFI app
export EFI_TARGET	# binutils target if EFI is natively supported

# If board code explicitly specified LDSCRIPT or CONFIG_SYS_LDSCRIPT, use
# that (or fail if absent).  Otherwise, search for a linker script in a
# standard location.

ifndef LDSCRIPT
	#LDSCRIPT := $(srctree)/board/$(BOARDDIR)/u-boot.lds.debug
	ifdef CONFIG_SYS_LDSCRIPT
		# need to strip off double quotes
		LDSCRIPT := $(srctree)/$(CONFIG_SYS_LDSCRIPT:"%"=%)
	endif
endif

# If there is no specified link script, we look in a number of places for it
ifndef LDSCRIPT
	ifeq ($(wildcard $(LDSCRIPT)),)
		LDSCRIPT := $(srctree)/board/$(BOARDDIR)/u-boot.lds
	endif
	ifeq ($(wildcard $(LDSCRIPT)),)
		LDSCRIPT := $(srctree)/$(CPUDIR)/u-boot.lds
	endif
	ifeq ($(wildcard $(LDSCRIPT)),)
		LDSCRIPT := $(srctree)/arch/$(ARCH)/cpu/u-boot.lds
	endif
endif

else
# Dummy target needed, because used as prerequisite
include/config/auto.conf: ;
endif # $(dot-config)

#
# Xtensa linker script cannot be preprocessed with -ansi because of
# preprocessor operations on strings that don't make C identifiers.
#
ifeq ($(CONFIG_XTENSA),)
LDPPFLAGS	+= -ansi
endif

ifdef CONFIG_CC_OPTIMIZE_FOR_SIZE
KBUILD_CFLAGS	+= -Os
else
KBUILD_CFLAGS	+= -O2
endif

KBUILD_CFLAGS += $(call cc-option,-fno-stack-protector)
KBUILD_CFLAGS += $(call cc-option,-fno-delete-null-pointer-checks)

KBUILD_CFLAGS	+= -g
# $(KBUILD_AFLAGS) sets -g, which causes gcc to pass a suitable -g<format>
# option to the assembler.
KBUILD_AFLAGS	+= -g

# Report stack usage if supported
ifeq ($(shell $(CONFIG_SHELL) $(srctree)/scripts/gcc-stack-usage.sh $(CC)),y)
	KBUILD_CFLAGS += -fstack-usage
endif

KBUILD_CFLAGS += $(call cc-option,-Wno-format-nonliteral)

# turn jbsr into jsr for m68k
ifeq ($(ARCH),m68k)
ifeq ($(findstring 3.4,$(shell $(CC) --version)),3.4)
KBUILD_AFLAGS += -Wa,-gstabs,-S
endif
endif

# Prohibit date/time macros, which would make the build non-deterministic
KBUILD_CFLAGS   += $(call cc-option,-Werror=date-time)

include scripts/Makefile.extrawarn

# Add user supplied CPPFLAGS, AFLAGS and CFLAGS as the last assignments
KBUILD_CPPFLAGS += $(KCPPFLAGS)
KBUILD_AFLAGS += $(KAFLAGS)
KBUILD_CFLAGS += $(KCFLAGS)

# Use UBOOTINCLUDE when you must reference the include/ directory.
# Needed to be compatible with the O= option
UBOOTINCLUDE    := \
		-Iinclude \
		$(if $(KBUILD_SRC), -I$(srctree)/include) \
		$(if $(CONFIG_$(SPL_)SYS_THUMB_BUILD), \
			$(if $(CONFIG_HAS_THUMB2),, \
				-I$(srctree)/arch/$(ARCH)/thumb1/include),) \
		-I$(srctree)/arch/$(ARCH)/include \
		-include $(srctree)/include/linux/kconfig.h

NOSTDINC_FLAGS += -nostdinc -isystem $(shell $(CC) -print-file-name=include)
CHECKFLAGS     += $(NOSTDINC_FLAGS)

# FIX ME
cpp_flags := $(KBUILD_CPPFLAGS) $(PLATFORM_CPPFLAGS) $(UBOOTINCLUDE) \
							$(NOSTDINC_FLAGS)
c_flags := $(KBUILD_CFLAGS) $(cpp_flags)

#########################################################################
# U-Boot objects....order is important (i.e. start must be first)

HAVE_VENDOR_COMMON_LIB = $(if $(wildcard $(srctree)/board/$(VENDOR)/common/Makefile),y,n)

libs-y += lib/
libs-$(HAVE_VENDOR_COMMON_LIB) += board/$(VENDOR)/common/
libs-$(CONFIG_OF_EMBED) += dts/
libs-y += fs/
libs-y += net/
libs-y += disk/
libs-y += drivers/
libs-y += drivers/dma/
libs-y += drivers/gpio/
libs-y += drivers/i2c/
libs-y += drivers/mtd/
libs-$(CONFIG_CMD_NAND) += drivers/mtd/nand/
libs-y += drivers/mtd/onenand/
libs-$(CONFIG_CMD_UBI) += drivers/mtd/ubi/
libs-y += drivers/mtd/spi/
libs-y += drivers/net/
libs-y += drivers/net/phy/
libs-y += drivers/pci/
libs-y += drivers/power/ \
	drivers/power/domain/ \
	drivers/power/fuel_gauge/ \
	drivers/power/mfd/ \
	drivers/power/pmic/ \
	drivers/power/battery/ \
	drivers/power/regulator/
libs-y += drivers/spi/
libs-$(CONFIG_FMAN_ENET) += drivers/net/fm/
libs-$(CONFIG_SYS_FSL_DDR) += drivers/ddr/fsl/
libs-$(CONFIG_SYS_FSL_MMDC) += drivers/ddr/fsl/
libs-$(CONFIG_ALTERA_SDRAM) += drivers/ddr/altera/
libs-y += drivers/serial/
libs-y += drivers/usb/dwc3/
libs-y += drivers/usb/common/
libs-y += drivers/usb/emul/
libs-y += drivers/usb/eth/
libs-y += drivers/usb/gadget/
libs-y += drivers/usb/gadget/udc/
libs-y += drivers/usb/host/
libs-y += drivers/usb/musb/
libs-y += drivers/usb/musb-new/
libs-y += drivers/usb/phy/
libs-y += drivers/usb/ulpi/
libs-y += cmd/
libs-y += common/
libs-y += env/
libs-$(CONFIG_API) += api/
libs-$(CONFIG_HAS_POST) += post/
libs-y += test/
libs-y += test/dm/
libs-$(CONFIG_UT_ENV) += test/env/
libs-$(CONFIG_UT_OVERLAY) += test/overlay/

libs-y += $(if $(BOARDDIR),board/$(BOARDDIR)/)

libs-y := $(sort $(libs-y))

u-boot-dirs	:= $(patsubst %/,%,$(filter %/, $(libs-y))) tools examples

u-boot-alldirs	:= $(sort $(u-boot-dirs) $(patsubst %/,%,$(filter %/, $(libs-))))

libs-y		:= $(patsubst %/, %/built-in.o, $(libs-y))

u-boot-init := $(head-y)
u-boot-main := $(libs-y)


# Add GCC lib
ifeq ($(CONFIG_USE_PRIVATE_LIBGCC),y)
PLATFORM_LIBGCC = arch/$(ARCH)/lib/lib.a
else
PLATFORM_LIBGCC := -L $(shell dirname `$(CC) $(c_flags) -print-libgcc-file-name`) -lgcc
endif
PLATFORM_LIBS += $(PLATFORM_LIBGCC)
export PLATFORM_LIBS
export PLATFORM_LIBGCC

# Special flags for CPP when processing the linker script.
# Pass the version down so we can handle backwards compatibility
# on the fly.
LDPPFLAGS += \
	-include $(srctree)/include/u-boot/u-boot.lds.h \
	-DCPUDIR=$(CPUDIR) \
	$(shell $(LD) --version | \
	  sed -ne 's/GNU ld version \([0-9][0-9]*\)\.\([0-9][0-9]*\).*/-DLD_MAJOR=\1 -DLD_MINOR=\2/p')

#########################################################################
#########################################################################

ifneq ($(CONFIG_BOARD_SIZE_LIMIT),)
BOARD_SIZE_CHECK = \
	@actual=`wc -c $@ | awk '{print $$1}'`; \
	limit=`printf "%d" $(CONFIG_BOARD_SIZE_LIMIT)`; \
	if test $$actual -gt $$limit; then \
		echo "$@ exceeds file size limit:" >&2 ; \
		echo "  limit:  $$limit bytes" >&2 ; \
		echo "  actual: $$actual bytes" >&2 ; \
		echo "  excess: $$((actual - limit)) bytes" >&2; \
		exit 1; \
	fi
else
BOARD_SIZE_CHECK =
endif

# Statically apply RELA-style relocations (currently arm64 only)
# This is useful for arm64 where static relocation needs to be performed on
# the raw binary, but certain simulators only accept an ELF file (but don't
# do the relocation).
ifneq ($(CONFIG_STATIC_RELA),)
# $(1) is u-boot ELF, $(2) is u-boot bin, $(3) is text base
DO_STATIC_RELA = \
	start=$$($(NM) $(1) | grep __rel_dyn_start | cut -f 1 -d ' '); \
	end=$$($(NM) $(1) | grep __rel_dyn_end | cut -f 1 -d ' '); \
	tools/relocate-rela $(2) $(3) $$start $$end
else
DO_STATIC_RELA =
endif

# Always append ALL so that arch config.mk's can add custom ones
ALL-y += u-boot.srec u-boot.bin u-boot.sym System.map binary_size_check

ALL-$(CONFIG_ONENAND_U_BOOT) += u-boot-onenand.bin
ifeq ($(CONFIG_SPL_FSL_PBL),y)
ALL-$(CONFIG_RAMBOOT_PBL) += u-boot-with-spl-pbl.bin
else
ifneq ($(CONFIG_SECURE_BOOT), y)
# For Secure Boot The Image needs to be signed and Header must also
# be included. So The image has to be built explicitly
ALL-$(CONFIG_RAMBOOT_PBL) += u-boot.pbl
endif
endif
ALL-$(CONFIG_SPL) += spl/u-boot-spl.bin
ifeq ($(CONFIG_MX6)$(CONFIG_SECURE_BOOT), yy)
ALL-$(CONFIG_SPL_FRAMEWORK) += u-boot-ivt.img
else
ALL-$(CONFIG_SPL_FRAMEWORK) += u-boot.img
endif
ALL-$(CONFIG_TPL) += tpl/u-boot-tpl.bin
ALL-$(CONFIG_OF_SEPARATE) += u-boot.dtb
ifeq ($(CONFIG_SPL_FRAMEWORK),y)
ALL-$(CONFIG_OF_SEPARATE) += u-boot-dtb.img
endif
ALL-$(CONFIG_OF_HOSTFILE) += u-boot.dtb
ifneq ($(CONFIG_SPL_TARGET),)
ALL-$(CONFIG_SPL) += $(CONFIG_SPL_TARGET:"%"=%)
endif
ALL-$(CONFIG_REMAKE_ELF) += u-boot.elf
ALL-$(CONFIG_EFI_APP) += u-boot-app.efi
ALL-$(CONFIG_EFI_STUB) += u-boot-payload.efi

ifneq ($(BUILD_ROM)$(CONFIG_BUILD_ROM),)
ALL-$(CONFIG_X86_RESET_VECTOR) += u-boot.rom
endif

# enable combined SPL/u-boot/dtb rules for tegra
ifeq ($(CONFIG_TEGRA)$(CONFIG_SPL),yy)
ALL-y += u-boot-tegra.bin u-boot-nodtb-tegra.bin
ALL-$(CONFIG_OF_SEPARATE) += u-boot-dtb-tegra.bin
endif

# Add optional build target if defined in board/cpu/soc headers
ifneq ($(CONFIG_BUILD_TARGET),)
ALL-y += $(CONFIG_BUILD_TARGET:"%"=%)
endif

LDFLAGS_u-boot += $(LDFLAGS_FINAL)

# Avoid 'Not enough room for program headers' error on binutils 2.28 onwards.
LDFLAGS_u-boot += $(call ld-option, --no-dynamic-linker)

ifneq ($(CONFIG_SYS_TEXT_BASE),)
LDFLAGS_u-boot += -Ttext $(CONFIG_SYS_TEXT_BASE)
endif

# Normally we fill empty space with 0xff
quiet_cmd_objcopy = OBJCOPY $@
cmd_objcopy = $(OBJCOPY) --gap-fill=0xff $(OBJCOPYFLAGS) \
	$(OBJCOPYFLAGS_$(@F)) $< $@

# Provide a version which does not do this, for use by EFI
quiet_cmd_zobjcopy = OBJCOPY $@
cmd_zobjcopy = $(OBJCOPY) $(OBJCOPYFLAGS) $(OBJCOPYFLAGS_$(@F)) $< $@

quiet_cmd_efipayload = OBJCOPY $@
cmd_efipayload = $(OBJCOPY) -I binary -O $(EFIPAYLOAD_BFDTARGET) -B $(EFIPAYLOAD_BFDARCH) $< $@

MKIMAGEOUTPUT ?= /dev/null

quiet_cmd_mkimage = MKIMAGE $@
cmd_mkimage = $(objtree)/tools/mkimage $(MKIMAGEFLAGS_$(@F)) -d $< $@ \
	$(if $(KBUILD_VERBOSE:1=), >$(MKIMAGEOUTPUT))

quiet_cmd_mkfitimage = MKIMAGE $@
cmd_mkfitimage = $(objtree)/tools/mkimage $(MKIMAGEFLAGS_$(@F)) -f $(U_BOOT_ITS) -E $@ \
	$(if $(KBUILD_VERBOSE:1=), >$(MKIMAGEOUTPUT))

quiet_cmd_cat = CAT     $@
cmd_cat = cat $(filter-out $(PHONY), $^) > $@

append = cat $(filter-out $< $(PHONY), $^) >> $@

quiet_cmd_pad_cat = CAT     $@
cmd_pad_cat = $(cmd_objcopy) && $(append) || rm -f $@

cfg: u-boot.cfg

quiet_cmd_cfgcheck = CFGCHK  $2
cmd_cfgcheck = $(srctree)/scripts/check-config.sh $2 \
		$(srctree)/scripts/config_whitelist.txt $(srctree)

all:		$(ALL-y) cfg
ifeq ($(CONFIG_DM_I2C_COMPAT)$(CONFIG_SANDBOX),y)
	@echo "===================== WARNING ======================"
	@echo "This board uses CONFIG_DM_I2C_COMPAT. Please remove"
	@echo "(possibly in a subsequent patch in your series)"
	@echo "before sending patches to the mailing list."
	@echo "===================================================="
endif
	@# Check that this build does not use CONFIG options that we do not
	@# know about unless they are in Kconfig. All the existing CONFIG
	@# options are whitelisted, so new ones should not be added.
	$(call cmd,cfgcheck,u-boot.cfg)

PHONY += dtbs
dtbs: dts/dt.dtb
	@:
dts/dt.dtb: u-boot
	$(Q)$(MAKE) $(build)=dts dtbs

quiet_cmd_copy = COPY    $@
      cmd_copy = cp $< $@

ifeq ($(CONFIG_MULTI_DTB_FIT),y)

fit-dtb.blob: dts/dt.dtb FORCE
	$(call if_changed,mkimage)

MKIMAGEFLAGS_fit-dtb.blob = -f auto -A $(ARCH) -T firmware -C none -O u-boot \
	-a 0 -e 0 -E \
	$(patsubst %,-b arch/$(ARCH)/dts/%.dtb,$(subst ",,$(CONFIG_OF_LIST))) -d /dev/null

u-boot-fit-dtb.bin: u-boot-nodtb.bin fit-dtb.blob
	$(call if_changed,cat)

u-boot.bin: u-boot-fit-dtb.bin FORCE
	$(call if_changed,copy)
else ifeq ($(CONFIG_OF_SEPARATE),y)
u-boot-dtb.bin: u-boot-nodtb.bin dts/dt.dtb FORCE
	$(call if_changed,cat)

u-boot.bin: u-boot-dtb.bin FORCE
	$(call if_changed,copy)
else
u-boot.bin: u-boot-nodtb.bin FORCE
	$(call if_changed,copy)
endif

%.imx: %.bin
	$(Q)$(MAKE) $(build)=arch/arm/mach-imx $@

%.vyb: %.imx
	$(Q)$(MAKE) $(build)=arch/arm/cpu/armv7/vf610 $@

quiet_cmd_copy = COPY    $@
      cmd_copy = cp $< $@

u-boot.dtb: dts/dt.dtb
	$(call cmd,copy)

OBJCOPYFLAGS_u-boot.hex := -O ihex

OBJCOPYFLAGS_u-boot.srec := -O srec

u-boot.hex u-boot.srec: u-boot FORCE
	$(call if_changed,objcopy)

OBJCOPYFLAGS_u-boot-nodtb.bin := -O binary \
		$(if $(CONFIG_X86_16BIT_INIT),-R .start16 -R .resetvec)

binary_size_check: u-boot-nodtb.bin FORCE
	@file_size=$(shell wc -c u-boot-nodtb.bin | awk '{print $$1}') ; \
	map_size=$(shell cat u-boot.map | \
		awk '/_image_copy_start/ {start = $$1} /_image_binary_end/ {end = $$1} END {if (start != "" && end != "") print "ibase=16; " toupper(end) " - " toupper(start)}' \
		| sed 's/0X//g' \
		| bc); \
	if [ "" != "$$map_size" ]; then \
		if test $$map_size -ne $$file_size; then \
			echo "u-boot.map shows a binary size of $$map_size" >&2 ; \
			echo "  but u-boot-nodtb.bin shows $$file_size" >&2 ; \
			exit 1; \
		fi \
	fi

u-boot-nodtb.bin: u-boot FORCE
	$(call if_changed,objcopy)
	$(call DO_STATIC_RELA,$<,$@,$(CONFIG_SYS_TEXT_BASE))
	$(BOARD_SIZE_CHECK)

u-boot.ldr:	u-boot
		$(CREATE_LDR_ENV)
		$(LDR) -T $(CONFIG_CPU) -c $@ $< $(LDR_FLAGS)
		$(BOARD_SIZE_CHECK)

# binman
# ---------------------------------------------------------------------------
quiet_cmd_binman = BINMAN  $@
cmd_binman = $(srctree)/tools/binman/binman -d u-boot.dtb -O . \
		-I . -I $(srctree)/board/$(BOARDDIR) $<

OBJCOPYFLAGS_u-boot.ldr.hex := -I binary -O ihex

OBJCOPYFLAGS_u-boot.ldr.srec := -I binary -O srec

u-boot.ldr.hex u-boot.ldr.srec: u-boot.ldr FORCE
	$(call if_changed,objcopy)

#
# U-Boot entry point, needed for booting of full-blown U-Boot
# from the SPL U-Boot version.
#
ifndef CONFIG_SYS_UBOOT_START
CONFIG_SYS_UBOOT_START := 0
endif

# Create a file containing the configuration options the image was built with
quiet_cmd_cpp_cfg = CFG     $@
cmd_cpp_cfg = $(CPP) -Wp,-MD,$(depfile) $(cpp_flags) $(LDPPFLAGS) -ansi \
	-DDO_DEPS_ONLY -D__ASSEMBLY__ -x assembler-with-cpp -P -dM -E -o $@ $<

# Boards with more complex image requirments can provide an .its source file
# or a generator script
ifneq ($(CONFIG_SPL_FIT_SOURCE),"")
U_BOOT_ITS = $(subst ",,$(CONFIG_SPL_FIT_SOURCE))
else
ifneq ($(CONFIG_SPL_FIT_GENERATOR),"")
U_BOOT_ITS := u-boot.its
$(U_BOOT_ITS): FORCE
	$(srctree)/$(CONFIG_SPL_FIT_GENERATOR) \
<<<<<<< HEAD
	$(patsubst %,arch/$(ARCH)/dts/%.dtb,$(subst ",,$(CONFIG_DEFAULT_DEVICE_TREE))) > $@
=======
	$(patsubst %,arch/$(ARCH)/dts/%.dtb,$(subst ",,$(CONFIG_OF_LIST))) > $@
>>>>>>> 16fa2eb9
endif
endif

ifdef CONFIG_SPL_LOAD_FIT
MKIMAGEFLAGS_u-boot.img = -f auto -A $(ARCH) -T firmware -C none -O u-boot \
	-a $(CONFIG_SYS_TEXT_BASE) -e $(CONFIG_SYS_UBOOT_START) \
	-n "U-Boot $(UBOOTRELEASE) for $(BOARD) board" -E \
	$(patsubst %,-b arch/$(ARCH)/dts/%.dtb,$(subst ",,$(CONFIG_DEFAULT_DEVICE_TREE)))
else
MKIMAGEFLAGS_u-boot.img = -A $(ARCH) -T firmware -C none -O u-boot \
	-a $(CONFIG_SYS_TEXT_BASE) -e $(CONFIG_SYS_UBOOT_START) \
	-n "U-Boot $(UBOOTRELEASE) for $(BOARD) board"
MKIMAGEFLAGS_u-boot-ivt.img = -A $(ARCH) -T firmware_ivt -C none -O u-boot \
	-a $(CONFIG_SYS_TEXT_BASE) -e $(CONFIG_SYS_UBOOT_START) \
	-n "U-Boot $(UBOOTRELEASE) for $(BOARD) board"
u-boot-ivt.img: MKIMAGEOUTPUT = u-boot-ivt.img.log
CLEAN_FILES += u-boot-ivt.img.log u-boot-dtb.imx.log SPL.log u-boot.imx.log
endif

MKIMAGEFLAGS_u-boot-dtb.img = $(MKIMAGEFLAGS_u-boot.img)

MKIMAGEFLAGS_u-boot.kwb = -n $(srctree)/$(CONFIG_SYS_KWD_CONFIG:"%"=%) \
	-T kwbimage -a $(CONFIG_SYS_TEXT_BASE) -e $(CONFIG_SYS_TEXT_BASE)

MKIMAGEFLAGS_u-boot-spl.kwb = -n $(srctree)/$(CONFIG_SYS_KWD_CONFIG:"%"=%) \
	-T kwbimage -a $(CONFIG_SYS_TEXT_BASE) -e $(CONFIG_SYS_TEXT_BASE) \
	$(if $(KEYDIR),-k $(KEYDIR))

MKIMAGEFLAGS_u-boot.pbl = -n $(srctree)/$(CONFIG_SYS_FSL_PBL_RCW:"%"=%) \
		-R $(srctree)/$(CONFIG_SYS_FSL_PBL_PBI:"%"=%) -T pblimage

u-boot-dtb.img u-boot.img u-boot.kwb u-boot.pbl u-boot-ivt.img: \
		$(if $(CONFIG_SPL_LOAD_FIT),u-boot-nodtb.bin dts/dt.dtb,u-boot.bin) FORCE
	$(call if_changed,mkimage)

u-boot.itb: u-boot-nodtb.bin dts/dt.dtb $(U_BOOT_ITS) FORCE
	$(call if_changed,mkfitimage)

u-boot-spl.kwb: u-boot.img spl/u-boot-spl.bin FORCE
	$(call if_changed,mkimage)

u-boot.sha1:	u-boot.bin
		tools/ubsha1 u-boot.bin

u-boot.dis:	u-boot
		$(OBJDUMP) -d $< > $@

ifdef CONFIG_TPL
SPL_PAYLOAD := tpl/u-boot-with-tpl.bin
else
SPL_PAYLOAD := u-boot.bin
endif

OBJCOPYFLAGS_u-boot-with-spl.bin = -I binary -O binary \
				   --pad-to=$(CONFIG_SPL_PAD_TO)
u-boot-with-spl.bin: spl/u-boot-spl.bin $(SPL_PAYLOAD) FORCE
	$(call if_changed,pad_cat)

MKIMAGEFLAGS_lpc32xx-spl.img = -T lpc32xximage -a $(CONFIG_SPL_TEXT_BASE)

lpc32xx-spl.img: spl/u-boot-spl.bin FORCE
	$(call if_changed,mkimage)

OBJCOPYFLAGS_lpc32xx-boot-0.bin = -I binary -O binary --pad-to=$(CONFIG_SPL_PAD_TO)

lpc32xx-boot-0.bin: lpc32xx-spl.img FORCE
	$(call if_changed,objcopy)

OBJCOPYFLAGS_lpc32xx-boot-1.bin = -I binary -O binary --pad-to=$(CONFIG_SPL_PAD_TO)

lpc32xx-boot-1.bin: lpc32xx-spl.img FORCE
	$(call if_changed,objcopy)

lpc32xx-full.bin: lpc32xx-boot-0.bin lpc32xx-boot-1.bin u-boot.img FORCE
	$(call if_changed,cat)

CLEAN_FILES += lpc32xx-*

OBJCOPYFLAGS_u-boot-with-tpl.bin = -I binary -O binary \
				   --pad-to=$(CONFIG_TPL_PAD_TO)
tpl/u-boot-with-tpl.bin: tpl/u-boot-tpl.bin u-boot.bin FORCE
	$(call if_changed,pad_cat)

SPL: spl/u-boot-spl.bin FORCE
	$(Q)$(MAKE) $(build)=arch/arm/mach-imx $@

u-boot-with-spl.imx u-boot-with-nand-spl.imx: SPL u-boot.bin FORCE
	$(Q)$(MAKE) $(build)=arch/arm/mach-imx $@

MKIMAGEFLAGS_u-boot.ubl = -n $(UBL_CONFIG) -T ublimage -e $(CONFIG_SYS_TEXT_BASE)

u-boot.ubl: u-boot-with-spl.bin FORCE
	$(call if_changed,mkimage)

MKIMAGEFLAGS_u-boot-spl.ais = -s -n $(if $(CONFIG_AIS_CONFIG_FILE), \
	$(srctree)/$(CONFIG_AIS_CONFIG_FILE:"%"=%),"/dev/null") \
	-T aisimage -e $(CONFIG_SPL_TEXT_BASE)
spl/u-boot-spl.ais: spl/u-boot-spl.bin FORCE
	$(call if_changed,mkimage)

OBJCOPYFLAGS_u-boot.ais = -I binary -O binary --pad-to=$(CONFIG_SPL_PAD_TO)
u-boot.ais: spl/u-boot-spl.ais u-boot.img FORCE
	$(call if_changed,pad_cat)

u-boot-signed.sb: u-boot.bin spl/u-boot-spl.bin
	$(Q)$(MAKE) $(build)=arch/arm/cpu/arm926ejs/mxs u-boot-signed.sb
u-boot.sb: u-boot.bin spl/u-boot-spl.bin
	$(Q)$(MAKE) $(build)=arch/arm/cpu/arm926ejs/mxs u-boot.sb

# On x600 (SPEAr600) U-Boot is appended to U-Boot SPL.
# Both images are created using mkimage (crc etc), so that the ROM
# bootloader can check its integrity. Padding needs to be done to the
# SPL image (with mkimage header) and not the binary. Otherwise the resulting image
# which is loaded/copied by the ROM bootloader to SRAM doesn't fit.
# The resulting image containing both U-Boot images is called u-boot.spr
MKIMAGEFLAGS_u-boot-spl.img = -A $(ARCH) -T firmware -C none \
	-a $(CONFIG_SPL_TEXT_BASE) -e $(CONFIG_SPL_TEXT_BASE) -n XLOADER
spl/u-boot-spl.img: spl/u-boot-spl.bin FORCE
	$(call if_changed,mkimage)

OBJCOPYFLAGS_u-boot.spr = -I binary -O binary --pad-to=$(CONFIG_SPL_PAD_TO) \
			  --gap-fill=0xff
u-boot.spr: spl/u-boot-spl.img u-boot.img FORCE
	$(call if_changed,pad_cat)

ifneq ($(CONFIG_ARCH_SOCFPGA),)
quiet_cmd_socboot = SOCBOOT $@
cmd_socboot = cat	spl/u-boot-spl.sfp spl/u-boot-spl.sfp	\
			spl/u-boot-spl.sfp spl/u-boot-spl.sfp	\
			u-boot.img > $@ || rm -f $@
u-boot-with-spl.sfp: spl/u-boot-spl.sfp u-boot.img FORCE
	$(call if_changed,socboot)
endif

# x86 uses a large ROM. We fill it with 0xff, put the 16-bit stuff (including
# reset vector) at the top, Intel ME descriptor at the bottom, and U-Boot in
# the middle. This is handled by binman based on an image description in the
# board's device tree.
ifneq ($(CONFIG_X86_RESET_VECTOR),)
rom: u-boot.rom FORCE

refcode.bin: $(srctree)/board/$(BOARDDIR)/refcode.bin FORCE
	$(call if_changed,copy)

quiet_cmd_ldr = LD      $@
cmd_ldr = $(LD) $(LDFLAGS_$(@F)) \
	       $(filter-out FORCE,$^) -o $@

u-boot.rom: u-boot-x86-16bit.bin u-boot.bin \
		$(if $(CONFIG_SPL_X86_16BIT_INIT),spl/u-boot-spl.bin) \
		$(if $(CONFIG_HAVE_REFCODE),refcode.bin) FORCE
	$(call if_changed,binman)

OBJCOPYFLAGS_u-boot-x86-16bit.bin := -O binary -j .start16 -j .resetvec
u-boot-x86-16bit.bin: u-boot FORCE
	$(call if_changed,objcopy)
endif

ifneq ($(CONFIG_ARCH_SUNXI),)
u-boot-sunxi-with-spl.bin: spl/sunxi-spl.bin u-boot.img u-boot.dtb FORCE
	$(call if_changed,binman)
endif

ifneq ($(CONFIG_TEGRA),)
OBJCOPYFLAGS_u-boot-nodtb-tegra.bin = -O binary --pad-to=$(CONFIG_SYS_TEXT_BASE)
u-boot-nodtb-tegra.bin: spl/u-boot-spl u-boot-nodtb.bin FORCE
	$(call if_changed,pad_cat)

OBJCOPYFLAGS_u-boot-tegra.bin = -O binary --pad-to=$(CONFIG_SYS_TEXT_BASE)
u-boot-tegra.bin: spl/u-boot-spl u-boot.bin FORCE
	$(call if_changed,pad_cat)

u-boot-dtb-tegra.bin: u-boot-tegra.bin FORCE
	$(call if_changed,copy)
endif

OBJCOPYFLAGS_u-boot-app.efi := $(OBJCOPYFLAGS_EFI)
u-boot-app.efi: u-boot FORCE
	$(call if_changed,zobjcopy)

u-boot.bin.o: u-boot.bin FORCE
	$(call if_changed,efipayload)

u-boot-payload.lds: $(LDSCRIPT_EFI) FORCE
	$(call if_changed_dep,cpp_lds)

# Rule to link the EFI payload which contains a stub and a U-Boot binary
quiet_cmd_u-boot_payload ?= LD      $@
      cmd_u-boot_payload ?= $(LD) $(LDFLAGS_EFI_PAYLOAD) -o $@ \
      -T u-boot-payload.lds arch/x86/cpu/call32.o \
      lib/efi/efi.o lib/efi/efi_stub.o u-boot.bin.o \
      $(addprefix arch/$(ARCH)/lib/,$(EFISTUB))

u-boot-payload: u-boot.bin.o u-boot-payload.lds FORCE
	$(call if_changed,u-boot_payload)

OBJCOPYFLAGS_u-boot-payload.efi := $(OBJCOPYFLAGS_EFI)
u-boot-payload.efi: u-boot-payload FORCE
	$(call if_changed,zobjcopy)

u-boot-img.bin: spl/u-boot-spl.bin u-boot.img FORCE
	$(call if_changed,cat)

#Add a target to create boot binary having SPL binary in PBI format
#concatenated with u-boot binary. It is need by PowerPC SoC having
#internal SRAM <= 512KB.
MKIMAGEFLAGS_u-boot-spl.pbl = -n $(srctree)/$(CONFIG_SYS_FSL_PBL_RCW:"%"=%) \
		-R $(srctree)/$(CONFIG_SYS_FSL_PBL_PBI:"%"=%) -T pblimage \
		-A $(ARCH) -a $(CONFIG_SPL_TEXT_BASE)

spl/u-boot-spl.pbl: spl/u-boot-spl.bin FORCE
	$(call if_changed,mkimage)

ifeq ($(ARCH),arm)
UBOOT_BINLOAD := u-boot.img
else
UBOOT_BINLOAD := u-boot.bin
endif

OBJCOPYFLAGS_u-boot-with-spl-pbl.bin = -I binary -O binary --pad-to=$(CONFIG_SPL_PAD_TO) \
			  --gap-fill=0xff

u-boot-with-spl-pbl.bin: spl/u-boot-spl.pbl $(UBOOT_BINLOAD) FORCE
	$(call if_changed,pad_cat)

# PPC4xx needs the SPL at the end of the image, since the reset vector
# is located at 0xfffffffc. So we can't use the "u-boot-img.bin" target
# and need to introduce a new build target with the full blown U-Boot
# at the start padded up to the start of the SPL image. And then concat
# the SPL image to the end.

OBJCOPYFLAGS_u-boot-img-spl-at-end.bin := -I binary -O binary \
	--pad-to=$(CONFIG_UBOOT_PAD_TO) --gap-fill=0xff
u-boot-img-spl-at-end.bin: u-boot.img spl/u-boot-spl.bin FORCE
	$(call if_changed,pad_cat)

# Create a new ELF from a raw binary file.
ifndef PLATFORM_ELFENTRY
  PLATFORM_ELFENTRY = "_start"
endif
quiet_cmd_u-boot-elf ?= LD      $@
	cmd_u-boot-elf ?= $(LD) u-boot-elf.o -o $@ \
	--defsym=$(PLATFORM_ELFENTRY)=$(CONFIG_SYS_TEXT_BASE) \
	-Ttext=$(CONFIG_SYS_TEXT_BASE)
u-boot.elf: u-boot.bin
	$(Q)$(OBJCOPY) -I binary $(PLATFORM_ELFFLAGS) $< u-boot-elf.o
	$(call if_changed,u-boot-elf)

ARCH_POSTLINK := $(wildcard $(srctree)/arch/$(ARCH)/Makefile.postlink)

# Rule to link u-boot
# May be overridden by arch/$(ARCH)/config.mk
quiet_cmd_u-boot__ ?= LD      $@
      cmd_u-boot__ ?= $(LD) $(LDFLAGS) $(LDFLAGS_u-boot) -o $@ \
      -T u-boot.lds $(u-boot-init)                             \
      --start-group $(u-boot-main) --end-group                 \
      $(PLATFORM_LIBS) -Map u-boot.map;                        \
      $(if $(ARCH_POSTLINK), $(MAKE) -f $(ARCH_POSTLINK) $@, true)

quiet_cmd_smap = GEN     common/system_map.o
cmd_smap = \
	smap=`$(call SYSTEM_MAP,u-boot) | \
		awk '$$2 ~ /[tTwW]/ {printf $$1 $$3 "\\\\000"}'` ; \
	$(CC) $(c_flags) -DSYSTEM_MAP="\"$${smap}\"" \
		-c $(srctree)/common/system_map.c -o common/system_map.o

u-boot:	$(u-boot-init) $(u-boot-main) u-boot.lds FORCE
	+$(call if_changed,u-boot__)
ifeq ($(CONFIG_KALLSYMS),y)
	$(call cmd,smap)
	$(call cmd,u-boot__) common/system_map.o
endif

quiet_cmd_sym ?= SYM     $@
      cmd_sym ?= $(OBJDUMP) -t $< > $@
u-boot.sym: u-boot FORCE
	$(call if_changed,sym)

# The actual objects are generated when descending,
# make sure no implicit rule kicks in
$(sort $(u-boot-init) $(u-boot-main)): $(u-boot-dirs) ;

# Handle descending into subdirectories listed in $(vmlinux-dirs)
# Preset locale variables to speed up the build process. Limit locale
# tweaks to this spot to avoid wrong language settings when running
# make menuconfig etc.
# Error messages still appears in the original language

PHONY += $(u-boot-dirs)
$(u-boot-dirs): prepare scripts
	$(Q)$(MAKE) $(build)=$@

tools: prepare
# The "tools" are needed early
$(filter-out tools, $(u-boot-dirs)): tools
# The "examples" conditionally depend on U-Boot (say, when USE_PRIVATE_LIBGCC
# is "yes"), so compile examples after U-Boot is compiled.
examples: $(filter-out examples, $(u-boot-dirs))

define filechk_uboot.release
	echo "$(UBOOTVERSION)$$($(CONFIG_SHELL) $(srctree)/scripts/setlocalversion $(srctree))"
endef

# Store (new) UBOOTRELEASE string in include/config/uboot.release
include/config/uboot.release: include/config/auto.conf FORCE
	$(call filechk,uboot.release)


# Things we need to do before we recursively start building the kernel
# or the modules are listed in "prepare".
# A multi level approach is used. prepareN is processed before prepareN-1.
# archprepare is used in arch Makefiles and when processed asm symlink,
# version.h and scripts_basic is processed / created.

# Listed in dependency order
PHONY += prepare archprepare prepare0 prepare1 prepare2 prepare3

# prepare3 is used to check if we are building in a separate output directory,
# and if so do:
# 1) Check that make has not been executed in the kernel src $(srctree)
prepare3: include/config/uboot.release
ifneq ($(KBUILD_SRC),)
	@$(kecho) '  Using $(srctree) as source for U-Boot'
	$(Q)if [ -f $(srctree)/.config -o -d $(srctree)/include/config ]; then \
		echo >&2 "  $(srctree) is not clean, please run 'make mrproper'"; \
		echo >&2 "  in the '$(srctree)' directory.";\
		/bin/false; \
	fi;
endif

# prepare2 creates a makefile if using a separate output directory
prepare2: prepare3 outputmakefile

prepare1: prepare2 $(version_h) $(timestamp_h) \
                   include/config/auto.conf
ifeq ($(wildcard $(LDSCRIPT)),)
	@echo >&2 "  Could not find linker script."
	@/bin/false
endif

archprepare: prepare1 scripts_basic

prepare0: archprepare FORCE
	$(Q)$(MAKE) $(build)=.

# All the preparing..
prepare: prepare0

# Generate some files
# ---------------------------------------------------------------------------

define filechk_version.h
	(echo \#define PLAIN_VERSION \"$(UBOOTRELEASE)\"; \
	echo \#define U_BOOT_VERSION \"U-Boot \" PLAIN_VERSION; \
	echo \#define CC_VERSION_STRING \"$$(LC_ALL=C $(CC) --version | head -n 1)\"; \
	echo \#define LD_VERSION_STRING \"$$(LC_ALL=C $(LD) --version | head -n 1)\"; )
endef

# The SOURCE_DATE_EPOCH mechanism requires a date that behaves like GNU date.
# The BSD date on the other hand behaves different and would produce errors
# with the misused '-d' switch.  Respect that and search a working date with
# well known pre- and suffixes for the GNU variant of date.
define filechk_timestamp.h
	(if test -n "$${SOURCE_DATE_EPOCH}"; then \
		SOURCE_DATE="@$${SOURCE_DATE_EPOCH}"; \
		DATE=""; \
		for date in gdate date.gnu date; do \
			$${date} -u -d "$${SOURCE_DATE}" >/dev/null 2>&1 && DATE="$${date}"; \
		done; \
		if test -n "$${DATE}"; then \
			LC_ALL=C $${DATE} -u -d "$${SOURCE_DATE}" +'#define U_BOOT_DATE "%b %d %C%y"'; \
			LC_ALL=C $${DATE} -u -d "$${SOURCE_DATE}" +'#define U_BOOT_TIME "%T"'; \
			LC_ALL=C $${DATE} -u -d "$${SOURCE_DATE}" +'#define U_BOOT_TZ "%z"'; \
			LC_ALL=C $${DATE} -u -d "$${SOURCE_DATE}" +'#define U_BOOT_DMI_DATE "%m/%d/%Y"'; \
			LC_ALL=C $${DATE} -u -d "$${SOURCE_DATE}" +'#define U_BOOT_BUILD_DATE 0x%Y%m%d'; \
		else \
			return 42; \
		fi; \
	else \
		LC_ALL=C date +'#define U_BOOT_DATE "%b %d %C%y"'; \
		LC_ALL=C date +'#define U_BOOT_TIME "%T"'; \
		LC_ALL=C date +'#define U_BOOT_TZ "%z"'; \
		LC_ALL=C date +'#define U_BOOT_DMI_DATE "%m/%d/%Y"'; \
		LC_ALL=C date +'#define U_BOOT_BUILD_DATE 0x%Y%m%d'; \
	fi)
endef

$(version_h): include/config/uboot.release FORCE
	$(call filechk,version.h)

$(timestamp_h): $(srctree)/Makefile FORCE
	$(call filechk,timestamp.h)

# ---------------------------------------------------------------------------
quiet_cmd_cpp_lds = LDS     $@
cmd_cpp_lds = $(CPP) -Wp,-MD,$(depfile) $(cpp_flags) $(LDPPFLAGS) \
		-D__ASSEMBLY__ -x assembler-with-cpp -P -o $@ $<

u-boot.lds: $(LDSCRIPT) prepare FORCE
	$(call if_changed_dep,cpp_lds)

spl/u-boot-spl.bin: spl/u-boot-spl
	@:
spl/u-boot-spl: tools prepare \
		$(if $(CONFIG_OF_SEPARATE)$(CONFIG_OF_EMBED)$(CONFIG_SPL_OF_PLATDATA),dts/dt.dtb) \
		$(if $(CONFIG_OF_SEPARATE)$(CONFIG_OF_EMBED)$(CONFIG_TPL_OF_PLATDATA),dts/dt.dtb)
	$(Q)$(MAKE) obj=spl -f $(srctree)/scripts/Makefile.spl all

spl/sunxi-spl.bin: spl/u-boot-spl
	@:

spl/sunxi-spl-with-ecc.bin: spl/sunxi-spl.bin
	@:

spl/u-boot-spl.sfp: spl/u-boot-spl
	@:

spl/boot.bin: spl/u-boot-spl
	@:

tpl/u-boot-tpl.bin: tools prepare \
		$(if $(CONFIG_OF_SEPARATE)$(CONFIG_OF_EMBED)$(CONFIG_SPL_OF_PLATDATA),dts/dt.dtb)
	$(Q)$(MAKE) obj=tpl -f $(srctree)/scripts/Makefile.spl all

TAG_SUBDIRS := $(patsubst %,$(srctree)/%,$(u-boot-dirs) include)

FIND := find
FINDFLAGS := -L

tags ctags:
		ctags -w -o ctags `$(FIND) $(FINDFLAGS) $(TAG_SUBDIRS) \
						-name '*.[chS]' -print`
		ln -s ctags tags

etags:
		etags -a -o etags `$(FIND) $(FINDFLAGS) $(TAG_SUBDIRS) \
						-name '*.[chS]' -print`
cscope:
		$(FIND) $(FINDFLAGS) $(TAG_SUBDIRS) -name '*.[chS]' -print > \
						cscope.files
		cscope -b -q -k

SYSTEM_MAP = \
		$(NM) $1 | \
		grep -v '\(compiled\)\|\(\.o$$\)\|\( [aUw] \)\|\(\.\.ng$$\)\|\(LASH[RL]DI\)' | \
		LC_ALL=C sort
System.map:	u-boot
		@$(call SYSTEM_MAP,$<) > $@

#########################################################################

# ARM relocations should all be R_ARM_RELATIVE (32-bit) or
# R_AARCH64_RELATIVE (64-bit).
checkarmreloc: u-boot
	@RELOC="`$(CROSS_COMPILE)readelf -r -W $< | cut -d ' ' -f 4 | \
		grep R_A | sort -u`"; \
	if test "$$RELOC" != "R_ARM_RELATIVE" -a \
		 "$$RELOC" != "R_AARCH64_RELATIVE"; then \
		echo "$< contains unexpected relocations: $$RELOC"; \
		false; \
	fi

envtools: scripts_basic $(version_h) $(timestamp_h)
	$(Q)$(MAKE) $(build)=tools/env

tools-only: scripts_basic $(version_h) $(timestamp_h)
	$(Q)$(MAKE) $(build)=tools

tools-all: export HOST_TOOLS_ALL=y
tools-all: envtools tools ;

cross_tools: export CROSS_BUILD_TOOLS=y
cross_tools: tools ;

.PHONY : CHANGELOG
CHANGELOG:
	git log --no-merges U-Boot-1_1_5.. | \
	unexpand -a | sed -e 's/\s\s*$$//' > $@

#########################################################################

###
# Cleaning is done on three levels.
# make clean     Delete most generated files
#                Leave enough to build external modules
# make mrproper  Delete the current configuration, and all generated files
# make distclean Remove editor backup files, patch leftover files and the like

# Directories & files removed with 'make clean'
CLEAN_DIRS  += $(MODVERDIR) \
	       $(foreach d, spl tpl, $(patsubst %,$d/%, \
			$(filter-out include, $(shell ls -1 $d 2>/dev/null))))

CLEAN_FILES += include/bmp_logo.h include/bmp_logo_data.h \
	       boot* u-boot* MLO* SPL System.map fit-dtb.blob

# Directories & files removed with 'make mrproper'
MRPROPER_DIRS  += include/config include/generated spl tpl \
		  .tmp_objdiff
MRPROPER_FILES += .config .config.old include/autoconf.mk* include/config.h \
		  ctags etags tags TAGS cscope* GPATH GTAGS GRTAGS GSYMS

# clean - Delete most, but leave enough to build external modules
#
clean: rm-dirs  := $(CLEAN_DIRS)
clean: rm-files := $(CLEAN_FILES)

clean-dirs	:= $(foreach f,$(u-boot-alldirs),$(if $(wildcard $(srctree)/$f/Makefile),$f))

clean-dirs      := $(addprefix _clean_, $(clean-dirs) doc/DocBook)

PHONY += $(clean-dirs) clean archclean
$(clean-dirs):
	$(Q)$(MAKE) $(clean)=$(patsubst _clean_%,%,$@)

# TODO: Do not use *.cfgtmp
clean: $(clean-dirs)
	$(call cmd,rmdirs)
	$(call cmd,rmfiles)
	@find $(if $(KBUILD_EXTMOD), $(KBUILD_EXTMOD), .) $(RCS_FIND_IGNORE) \
		\( -name '*.[oas]' -o -name '*.ko' -o -name '.*.cmd' \
		-o -name '*.ko.*' -o -name '*.su' -o -name '*.cfgtmp' \
		-o -name '.*.d' -o -name '.*.tmp' -o -name '*.mod.c' \
		-o -name '*.symtypes' -o -name 'modules.order' \
		-o -name modules.builtin -o -name '.tmp_*.o.*' \
		-o -name 'dsdt.aml' -o -name 'dsdt.asl.tmp' -o -name 'dsdt.c' \
		-o -name '*.gcno' \) -type f -print | xargs rm -f

# mrproper - Delete all generated files, including .config
#
mrproper: rm-dirs  := $(wildcard $(MRPROPER_DIRS))
mrproper: rm-files := $(wildcard $(MRPROPER_FILES))
mrproper-dirs      := $(addprefix _mrproper_,scripts)

PHONY += $(mrproper-dirs) mrproper archmrproper
$(mrproper-dirs):
	$(Q)$(MAKE) $(clean)=$(patsubst _mrproper_%,%,$@)

mrproper: clean $(mrproper-dirs)
	$(call cmd,rmdirs)
	$(call cmd,rmfiles)
	@rm -f arch/*/include/asm/arch

# distclean
#
PHONY += distclean

distclean: mrproper
	@find $(srctree) $(RCS_FIND_IGNORE) \
		\( -name '*.orig' -o -name '*.rej' -o -name '*~' \
		-o -name '*.bak' -o -name '#*#' -o -name '.*.orig' \
		-o -name '.*.rej' -o -name '*%' -o -name 'core' \
		-o -name '*.pyc' \) \
		-type f -print | xargs rm -f
	@rm -f boards.cfg

backup:
	F=`basename $(srctree)` ; cd .. ; \
	gtar --force-local -zcvf `LC_ALL=C date "+$$F-%Y-%m-%d-%T.tar.gz"` $$F

help:
	@echo  'Cleaning targets:'
	@echo  '  clean		  - Remove most generated files but keep the config'
	@echo  '  mrproper	  - Remove all generated files + config + various backup files'
	@echo  '  distclean	  - mrproper + remove editor backup and patch files'
	@echo  ''
	@echo  'Configuration targets:'
	@$(MAKE) -f $(srctree)/scripts/kconfig/Makefile help
	@echo  ''
	@echo  'Other generic targets:'
	@echo  '  all		  - Build all necessary images depending on configuration'
	@echo  '  tests		  - Build U-Boot for sandbox and run tests'
	@echo  '* u-boot	  - Build the bare u-boot'
	@echo  '  dir/            - Build all files in dir and below'
	@echo  '  dir/file.[oisS] - Build specified target only'
	@echo  '  dir/file.lst    - Build specified mixed source/assembly target only'
	@echo  '                    (requires a recent binutils and recent build (System.map))'
	@echo  '  tags/ctags	  - Generate ctags file for editors'
	@echo  '  etags		  - Generate etags file for editors'
	@echo  '  cscope	  - Generate cscope index'
	@echo  '  ubootrelease	  - Output the release version string (use with make -s)'
	@echo  '  ubootversion	  - Output the version stored in Makefile (use with make -s)'
	@echo  "  cfg		  - Don't build, just create the .cfg files"
	@echo  "  envtools	  - Build only the target-side environment tools"
	@echo  ''
	@echo  'Static analysers'
	@echo  '  checkstack      - Generate a list of stack hogs'
	@echo  '  coccicheck      - Execute static code analysis with Coccinelle'
	@echo  ''
	@echo  'Documentation targets:'
	@$(MAKE) -f $(srctree)/doc/DocBook/Makefile dochelp
	@echo  ''
	@echo  '  make V=0|1 [targets] 0 => quiet build (default), 1 => verbose build'
	@echo  '  make V=2   [targets] 2 => give reason for rebuild of target'
	@echo  '  make O=dir [targets] Locate all output files in "dir", including .config'
	@echo  '  make C=1   [targets] Check all c source with $$CHECK (sparse by default)'
	@echo  '  make C=2   [targets] Force check of all c source with $$CHECK'
	@echo  '  make RECORDMCOUNT_WARN=1 [targets] Warn about ignored mcount sections'
	@echo  '  make W=n   [targets] Enable extra gcc checks, n=1,2,3 where'
	@echo  '		1: warnings which may be relevant and do not occur too often'
	@echo  '		2: warnings which occur quite often but may still be relevant'
	@echo  '		3: more obscure warnings, can most likely be ignored'
	@echo  '		Multiple levels can be combined with W=12 or W=123'
	@echo  ''
	@echo  'Execute "make" or "make all" to build all targets marked with [*] '
	@echo  'For further info see the ./README file'

tests:
	$(srctree)/test/run

# Documentation targets
# ---------------------------------------------------------------------------
%docs: scripts_basic FORCE
	$(Q)$(MAKE) $(build)=scripts build_docproc
	$(Q)$(MAKE) $(build)=doc/DocBook $@

endif #ifeq ($(config-targets),1)
endif #ifeq ($(mixed-targets),1)

PHONY += checkstack ubootrelease ubootversion

checkstack:
	$(OBJDUMP) -d u-boot $$(find . -name u-boot-spl) | \
	$(PERL) $(src)/scripts/checkstack.pl $(ARCH)

ubootrelease:
	@echo "$(UBOOTVERSION)$$($(CONFIG_SHELL) $(srctree)/scripts/setlocalversion $(srctree))"

ubootversion:
	@echo $(UBOOTVERSION)

# Single targets
# ---------------------------------------------------------------------------
# Single targets are compatible with:
# - build with mixed source and output
# - build with separate output dir 'make O=...'
# - external modules
#
#  target-dir => where to store outputfile
#  build-dir  => directory in kernel source tree to use

ifeq ($(KBUILD_EXTMOD),)
        build-dir  = $(patsubst %/,%,$(dir $@))
        target-dir = $(dir $@)
else
        zap-slash=$(filter-out .,$(patsubst %/,%,$(dir $@)))
        build-dir  = $(KBUILD_EXTMOD)$(if $(zap-slash),/$(zap-slash))
        target-dir = $(if $(KBUILD_EXTMOD),$(dir $<),$(dir $@))
endif

%.s: %.c prepare scripts FORCE
	$(Q)$(MAKE) $(build)=$(build-dir) $(target-dir)$(notdir $@)
%.i: %.c prepare scripts FORCE
	$(Q)$(MAKE) $(build)=$(build-dir) $(target-dir)$(notdir $@)
%.o: %.c prepare scripts FORCE
	$(Q)$(MAKE) $(build)=$(build-dir) $(target-dir)$(notdir $@)
%.lst: %.c prepare scripts FORCE
	$(Q)$(MAKE) $(build)=$(build-dir) $(target-dir)$(notdir $@)
%.s: %.S prepare scripts FORCE
	$(Q)$(MAKE) $(build)=$(build-dir) $(target-dir)$(notdir $@)
%.o: %.S prepare scripts FORCE
	$(Q)$(MAKE) $(build)=$(build-dir) $(target-dir)$(notdir $@)
%.symtypes: %.c prepare scripts FORCE
	$(Q)$(MAKE) $(build)=$(build-dir) $(target-dir)$(notdir $@)

# Modules
/: prepare scripts FORCE
	$(cmd_crmodverdir)
	$(Q)$(MAKE) KBUILD_MODULES=$(if $(CONFIG_MODULES),1) \
	$(build)=$(build-dir)
%/: prepare scripts FORCE
	$(cmd_crmodverdir)
	$(Q)$(MAKE) KBUILD_MODULES=$(if $(CONFIG_MODULES),1) \
	$(build)=$(build-dir)
%.ko: prepare scripts FORCE
	$(cmd_crmodverdir)
	$(Q)$(MAKE) KBUILD_MODULES=$(if $(CONFIG_MODULES),1)   \
	$(build)=$(build-dir) $(@:.ko=.o)
	$(Q)$(MAKE) -f $(srctree)/scripts/Makefile.modpost

# Consistency checks
# ---------------------------------------------------------------------------

PHONY += coccicheck

coccicheck:
	$(Q)$(CONFIG_SHELL) $(srctree)/scripts/$@

# FIXME Should go into a make.lib or something
# ===========================================================================

quiet_cmd_rmdirs = $(if $(wildcard $(rm-dirs)),CLEAN   $(wildcard $(rm-dirs)))
      cmd_rmdirs = rm -rf $(rm-dirs)

quiet_cmd_rmfiles = $(if $(wildcard $(rm-files)),CLEAN   $(wildcard $(rm-files)))
      cmd_rmfiles = rm -f $(rm-files)

# read all saved command lines

targets := $(wildcard $(sort $(targets)))
cmd_files := $(wildcard .*.cmd $(foreach f,$(targets),$(dir $(f)).$(notdir $(f)).cmd))

ifneq ($(cmd_files),)
  $(cmd_files): ;	# Do not try to update included dependency files
  include $(cmd_files)
endif

endif	# skip-makefile

PHONY += FORCE
FORCE:

# Declare the contents of the .PHONY variable as phony.  We keep that
# information in a variable so we can use it in if_changed and friends.
.PHONY: $(PHONY)<|MERGE_RESOLUTION|>--- conflicted
+++ resolved
@@ -984,11 +984,7 @@
 U_BOOT_ITS := u-boot.its
 $(U_BOOT_ITS): FORCE
 	$(srctree)/$(CONFIG_SPL_FIT_GENERATOR) \
-<<<<<<< HEAD
-	$(patsubst %,arch/$(ARCH)/dts/%.dtb,$(subst ",,$(CONFIG_DEFAULT_DEVICE_TREE))) > $@
-=======
 	$(patsubst %,arch/$(ARCH)/dts/%.dtb,$(subst ",,$(CONFIG_OF_LIST))) > $@
->>>>>>> 16fa2eb9
 endif
 endif
 
@@ -996,7 +992,7 @@
 MKIMAGEFLAGS_u-boot.img = -f auto -A $(ARCH) -T firmware -C none -O u-boot \
 	-a $(CONFIG_SYS_TEXT_BASE) -e $(CONFIG_SYS_UBOOT_START) \
 	-n "U-Boot $(UBOOTRELEASE) for $(BOARD) board" -E \
-	$(patsubst %,-b arch/$(ARCH)/dts/%.dtb,$(subst ",,$(CONFIG_DEFAULT_DEVICE_TREE)))
+	$(patsubst %,-b arch/$(ARCH)/dts/%.dtb,$(subst ",,$(CONFIG_OF_LIST)))
 else
 MKIMAGEFLAGS_u-boot.img = -A $(ARCH) -T firmware -C none -O u-boot \
 	-a $(CONFIG_SYS_TEXT_BASE) -e $(CONFIG_SYS_UBOOT_START) \
