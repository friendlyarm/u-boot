--- conflicted
+++ resolved
@@ -827,24 +827,20 @@
 			mac_addr[4] = (sid[3] >>  8) & 0xff;
 			mac_addr[5] = (sid[3] >>  0) & 0xff;
 
-<<<<<<< HEAD
-			eth_setenv_enetaddr(ethaddr, mac_addr);
+			eth_env_set_enetaddr(ethaddr, mac_addr);
 #if defined(CONFIG_MACH_SUN8I_H3_NANOPI) || defined(CONFIG_MACH_SUN8I_H5_NANOPI)
 			char mac_node[32];
 			sprintf(mac_node, "[%x %x %x %x %x %x]", \
 								mac_addr[0], mac_addr[1], \
 								mac_addr[2], mac_addr[3], \
 								mac_addr[4], mac_addr[5]);
-			setenv("mac_node", mac_node);
+			env_set("mac_node", mac_node);
 			sprintf(mac_node, "[%x %x %x %x %x %x]", \
 					mac_addr[0], mac_addr[5], \
 					mac_addr[4], mac_addr[3], \
 					mac_addr[2], mac_addr[1]);
-			setenv("wifi_mac_node", mac_node);
-#endif
-=======
-			eth_env_set_enetaddr(ethaddr, mac_addr);
->>>>>>> 16fa2eb9
+			env_set("wifi_mac_node", mac_node);
+#endif
 		}
 
 		if (!env_get("serial#")) {
